#!/usr/bin/env python
# -*- coding: utf-8 -*-
# This Source Code Form is subject to the terms of the Mozilla Public
# License, v. 2.0. If a copy of the MPL was not distributed with this
# file, You can obtain one at http://mozilla.org/MPL/2.0/.

'''Flask Blueprint for our "API" module, which is used to proxy API calls
back to GitHub'''

import json

from flask import abort
from flask import Blueprint
from flask.ext.github import GitHubError
from flask import g
from flask import request
from flask import session


from webcompat import app
from webcompat import github
from webcompat import limiter
from webcompat.helpers import get_comment_data
from webcompat.helpers import get_headers
from webcompat.helpers import get_request_headers
from webcompat.helpers import normalize_api_params
from webcompat.issues import filter_new
from webcompat.issues import proxy_request


api = Blueprint('api', __name__, url_prefix='/api')
JSON_MIME = 'application/json'
ISSUES_PATH = app.config['ISSUES_REPO_URI']
REPO_PATH = ISSUES_PATH[:-7]


def get_username():
    return session.get('username', 'proxy-user')


@api.route('/issues/<int:number>')
def proxy_issue(number):
    '''XHR endpoint to get issue data from GitHub.

    either as an authed user, or as one of our proxy bots.
    '''
    request_headers = get_request_headers(g.request_headers)
    if g.user:
        issue = github.raw_request('GET', 'repos/{0}/{1}'.format(
            ISSUES_PATH, number), headers=request_headers)
    else:
        issue = proxy_request('get', '/{0}'.format(number),
                              headers=request_headers)
    if issue.status_code != 404:
        return (issue.content, issue.status_code, get_headers(issue))
    else:
        # We may want in the future handle 500 type of errors.
        # This will return the JSON version of 404
        abort(404)


@api.route('/issues/<int:number>/edit', methods=['PATCH'])
def edit_issue(number):
    '''XHR endpoint to push back edits to GitHub for a single issue.

    Note: this is always proxied to allow any logged in user to be able to
    edit issues.
    '''
    edit = proxy_request('patch', '/{0}'.format(number), data=request.data)
    return (edit.content, edit.status_code, {'content-type': JSON_MIME})


@api.route('/issues')
def proxy_issues():
    '''API endpoint to list all issues from GitHub.'''
    params = request.args.copy()

    # If there's a q param, then we need to use the Search API
    # and load those results. For logged in users, we handle this at the
    # server level.
    if g.user and params.get('q'):
        return get_search_results(params.get('q'), params)
    # Non-authed users should never get here--the request is made to
    # GitHub client-side)--but return out of paranoia anyways.
    elif params.get('q'):
        abort(404)

    if g.user:
        issues = github.raw_request('GET', 'repos/{0}'.format(ISSUES_PATH),
                                    params=params)
    else:
        issues = proxy_request('get', params=params)
    return (issues.content, issues.status_code, get_headers(issues))


@api.route('/issues/category/<issue_category>')
def get_issue_category(issue_category):
    '''Return all issues for a specific category.

    issue_category can be of x types:
    * new
    * contactready
    * needsdiagnosis
    * sitewait
    '''
    category_list = ['contactready', 'needscontact',
                     'needsdiagnosis', 'sitewait']
    issues_path = 'repos/{0}'.format(ISSUES_PATH)
    params = request.args.copy()

    if issue_category in category_list:
        # add "status-" before the filter param to match the naming scheme
        # of the repo labels.
        params['labels'] = 'status-' + issue_category
        if g.user:
            issues = github.raw_request('GET', issues_path, params=params)
        else:
            issues = proxy_request('get', params=params)
    elif issue_category == 'closed':
        params['state'] = 'closed'
        if g.user:
            issues = github.raw_request('GET', issues_path, params=params)
        else:
            issues = proxy_request('get', params=params)
    # Note that 'new' here is primarily used on the homepage.
    # For paginated results on the /issues page, see /issues/search/new.
    elif issue_category == 'new':
        if g.user:
            issues = github.raw_request('GET', issues_path, params=params)
        else:
            issues = proxy_request('get', params=params)
        # Do not send random JSON to filter_new
        if issues.status_code == 200:
            return (filter_new(json.loads(issues.content)),
                    issues.status_code, get_headers(issues))
        else:
            return ({}, issues.status_code, get_headers(issues))
    else:
        # The path doesn’t exist. 404 Not Found.
        abort(404)
    return (issues.content, issues.status_code, get_headers(issues))


@api.route('/issues/search')
@limiter.limit('30/minute',
               key_func=lambda: get_username())
def get_search_results(query_string=None, params=None):
    '''XHR endpoint to get results from GitHub's Search API.

    We're specifically searching "issues" here, which seems to make the most
    sense. Note that the rate limit is different for Search: 30 requests per
    minute.

    If a user hits the rate limit, the Flask Limiter extension will send a
    429. See @app.error_handler(429) in views.py.

    This method can take a query_string argument, to be called from other
    endpoints, or the query_string can be passed in via the Request object.
    '''
    params = params or request.args.copy()
    query_string = query_string or params.get('q')
    # Fail early if no appropriate query_string
    if not query_string:
        abort(404)
    search_uri = 'https://api.github.com/search/issues'

    # restrict results to our repo.
    query_string += " repo:{0}".format(REPO_PATH)
    params['q'] = query_string

    # convert issues api to search api params here.
    params = normalize_api_params(params)
    request_headers = get_request_headers(g.request_headers)

    if g.user:
        results = github.raw_request('GET', 'search/issues', params=params,
                                     headers=request_headers)
    else:
        results = proxy_request('get', params=params, uri=search_uri,
                                headers=request_headers)
    return (results.content, results.status_code, get_headers(results))


@api.route('/issues/search/<issue_category>')
def get_category_from_search(issue_category):
    '''XHR endpoint to get issues categories from GitHub's Search API.

    It's also possible to use /issues/category/<issue_category> for a category
    that maps to a label. This uses the Issues API, which is less costly than
    the Search API.
    '''
    category_list = ['contactready', 'needscontact',
                     'needsdiagnosis', 'sitewait']
    params = request.args.copy()

    if issue_category in category_list:
        # add "status-" before the issue_category to match
        # the naming scheme of the repo labels.
        query_string = 'label:{0}'.format('status-' + issue_category)
        return get_search_results(query_string, params)
    elif issue_category == 'new':
        query_string = ' '.join(
            ['-label:status-%s' % cat for cat in category_list])
        query_string += ' state:open '
        return get_search_results(query_string, params)
    else:
        # no known keyword we send not found
        abort(404)


@api.route('/issues/<int:number>/comments', methods=['GET', 'POST'])
def proxy_comments(number):
    '''XHR endpoint to get issues comments from GitHub.

    Either as an authed user, or as one of our proxy bots.
    '''
    if request.method == 'POST':
        try:
            path = 'repos/{0}/{1}/comments'.format(ISSUES_PATH, number)
            comment = github.raw_request('POST', path,
                                         data=get_comment_data(request.data))
            return (comment.content, comment.status_code,
                    {'content-type': JSON_MIME})
        except GitHubError as e:
            print('GitHubError: ', e.response.status_code)
            return (':(', e.response.status_code)
    else:
        request_headers = get_request_headers(g.request_headers)

        if g.user:
            comments = github.raw_request(
                'GET', 'repos/{0}/{1}/comments'.format(ISSUES_PATH, number),
                headers=request_headers)
        else:
            comments = proxy_request('get', '/{0}/comments'.format(number),
                                     headers=request_headers)
        return (comments.content, comments.status_code, get_headers(comments))


@api.route('/issues/<int:number>/labels', methods=['POST'])
def modify_labels(number):
    '''XHR endpoint to modify issue labels.

    Sending in an empty array removes them all as well.
    This method is always proxied because non-repo collabs
    can't normally edit labels for an issue.
    '''
    try:
        labels = proxy_request('put', '/{0}/labels'.format(number),
           data=request.data)
        return (labels.content, labels.status_code, get_headers(labels))
    except GitHubError as e:
        print('GitHubError: ', e.response.status_code)
        return (':(', e.response.status_code)


@api.route('/issues/labels')
def get_repo_labels():
<<<<<<< HEAD
    '''XHR endpoint to get all possible labels in a repo.

    Cached for 10 minutes.
    '''
    request_headers = get_request_headers(g.request_headers)
    path = 'repos/{0}/labels'.format(REPO_PATH)
    labels = github.raw_request('GET', path, headers=request_headers)
    return (labels.content, labels.status_code, get_headers(labels))
=======
    '''XHR endpoint to get all possible labels in a repo.'''
    if g.user:
        request_headers = get_request_headers(g.request_headers)
        path = 'repos/{0}/labels'.format(REPO_PATH)
        labels = github.raw_request('GET', path, headers=request_headers)
        return (labels.content, labels.status_code, get_headers(labels))
    else:
        # only authed users should be hitting this endpoint
        abort(401)
>>>>>>> d1a34e8b


@api.route('/rate_limit')
def get_rate_limit():
    '''Endpoint to display the current GitHub API rate limit.

    Will display for the logged in user, or webcompat-bot if not logged in.
    See https://developer.github.com/v3/rate_limit/.
    '''

    rate_limit_uri = 'https://api.github.com/rate_limit'
    request_headers = get_request_headers(g.request_headers)
    if g.user:
        rl = github.raw_request('GET', 'rate_limit', headers=request_headers)
    else:
        rl = proxy_request('get', uri=rate_limit_uri, headers=request_headers)
    return rl.content<|MERGE_RESOLUTION|>--- conflicted
+++ resolved
@@ -256,26 +256,12 @@
 
 @api.route('/issues/labels')
 def get_repo_labels():
-<<<<<<< HEAD
     '''XHR endpoint to get all possible labels in a repo.
-
-    Cached for 10 minutes.
     '''
     request_headers = get_request_headers(g.request_headers)
     path = 'repos/{0}/labels'.format(REPO_PATH)
     labels = github.raw_request('GET', path, headers=request_headers)
     return (labels.content, labels.status_code, get_headers(labels))
-=======
-    '''XHR endpoint to get all possible labels in a repo.'''
-    if g.user:
-        request_headers = get_request_headers(g.request_headers)
-        path = 'repos/{0}/labels'.format(REPO_PATH)
-        labels = github.raw_request('GET', path, headers=request_headers)
-        return (labels.content, labels.status_code, get_headers(labels))
-    else:
-        # only authed users should be hitting this endpoint
-        abort(401)
->>>>>>> d1a34e8b
 
 
 @api.route('/rate_limit')
