#!/usr/bin/env python
# -*- coding: utf-8 -*-
# This Source Code Form is subject to the terms of the Mozilla Public
# License, v. 2.0. If a copy of the MPL was not distributed with this
# file, You can obtain one at http://mozilla.org/MPL/2.0/.
"""Module for the main routes of webcompat.com."""
import logging
import os
import secrets
import urllib.parse

from flask import abort
from flask import flash
from flask import g
from flask import redirect
from flask import render_template
from flask import request
from flask import send_from_directory
from flask import session
from flask import url_for
from flask_firehose import push

from webcompat.form import AUTH_REPORT
from webcompat.form import get_form
from webcompat.form import FormWizard
from webcompat.form import PROXY_REPORT
from webcompat.helpers import ab_active
from webcompat.helpers import ab_current_experiments
from webcompat.helpers import ab_init
from webcompat.helpers import add_csp
from webcompat.helpers import add_sec_headers
from webcompat.helpers import bust_cache
from webcompat.helpers import cache_policy
from webcompat.helpers import form_type
from webcompat.helpers import get_browser_name
from webcompat.helpers import get_referer
from webcompat.helpers import get_user_info
from webcompat.helpers import is_blacklisted_domain
from webcompat.helpers import is_valid_issue_form
from webcompat.helpers import prepare_form
from webcompat.helpers import set_referer
from webcompat.issues import report_issue
from webcompat.helpers import get_extra_labels
from webcompat import app
from webcompat.db import session_db
from webcompat.db import User
from webcompat import github


@app.teardown_appcontext
def shutdown_session(exception=None):
    """Clear the session."""
    session_db.remove()


@app.before_request
def before_request():
    """Set parameters in g before each request."""
    g.user = None
    if 'user_id' in session:
        g.user = User.query.get(session['user_id'])
    g.referer = get_referer(request) or url_for('index')
    g.request_headers = request.headers
    request.nonce = secrets.token_hex(20)

    # Set AB testing values
    g.current_experiments = ab_current_experiments()


@app.after_request
def after_request(response):
    """Remove/Add a couple of things after the request."""
    session_db.remove()
    add_sec_headers(response)
    add_csp(response)
    ab_init(response)
    return response


@github.access_token_getter
def token_getter():
    """Grab the user token."""
    user = g.user
    if user is not None:
        return user.access_token


@app.template_filter('format_date')
def format_date(datestring):
    """For now, just chops off crap."""
    # 2014-05-01T02:26:28Z
    return datestring[0:10]


@app.route('/login')
def login():
    """Set the login route."""
    if session.get('user_id', None) is None:
        if app.config['TESTING']:
            session['username'] = 'testuser'
            session['avatar_url'] = '/test-files/fixtures/avatar.png?'
            return authorized()
        else:
            # manually set the referer so we know where to come back to
            # when we return from GitHub
            set_referer(request)
            return github.authorize('public_repo')
    else:
        return redirect(g.referer)


@app.route('/logout')
def logout():
    """Set the logout route."""
    session.clear()
    flash('You were successfully logged out.', 'info')
    return redirect(g.referer)


# OAuth2 callback handler that GitHub requires.
# If this moves, it needs to change in GitHub settings as well
@app.route('/callback')
@github.authorized_handler
def authorized(access_token=None):
    """Set the callback route for oauth2 with GitHub."""
    if app.config['TESTING']:
        access_token = 'thisisatest'
    if access_token is None:
        flash('Something went wrong trying to sign into GitHub. :(', 'error')
        return redirect(g.referer)
    user = User.query.filter_by(access_token=access_token).first()
    if user is None:
        user = User(access_token)
        session_db.add(user)
    session_db.commit()
    session['user_id'] = user.user_id
    if session.get('form', None) is not None:
        return redirect(url_for('file_issue'))
    else:
        return redirect(g.referer)


# This route won't ever be viewed by a human being--there's not
# a corresponding template. It exists just to submit an issue after
# a user auths with GitHub.
@app.route('/file')
def file_issue():
    """File an issue on behalf of the user that just gave us authorization."""
    form_data = session.get('form', None)
    if not session:
        abort(401)
    if session and (form_data is None):
        abort(403)
    json_response = report_issue(session['form'])
    # Get rid of stashed form data
    session.pop('form', None)
    session['show_thanks'] = True
    return redirect(url_for('show_issue', number=json_response.get('number')))


@app.route('/', methods=['GET'])
def index():
    """Set the main view where people come to report issues."""
    push('/css/dist/webcompat.min.css', **{
        'as': 'style',
        'rel': 'preload'
    })
    push(bust_cache('/js/dist/webcompat.min.js'), **{
        'as': 'script',
        'rel': 'preload'
    })
    push('/img/svg/icons/svg-leaf_right.svg', **{
        'as': 'img',
        'rel': 'preload'
    })
    push('/img/svg/icons/svg-leaf_left.svg', **{
        'as': 'img',
        'rel': 'preload'
    })
    ua_header = request.headers.get('User-Agent')
    bug_form = get_form({'user_agent': ua_header})

    # browser_name is used in topbar.html to show the right add-on link
    browser_name = get_browser_name(ua_header)
    # GET means you want to file a report.
    if g.user:
        get_user_info()
    return render_template('index.html', form=bug_form, browser=browser_name)


@app.route('/issues')
@cache_policy(private=True, uri_max_age=0, must_revalidate=True)
def show_issues():
    """Route to display global issues view."""
    push('/css/dist/webcompat.min.css', **{
        'as': 'style',
        'rel': 'preload'
    })
    push(bust_cache('/js/dist/webcompat.min.js'), **{
        'as': 'script',
        'rel': 'preload'
    })
    push(bust_cache('/js/dist/issues.min.js'), **{
        'as': 'script',
        'rel': 'preload'
    })
    if g.user:
        get_user_info()
    categories = app.config['CATEGORIES']
    return render_template('list-issue.html', categories=categories)


@app.route('/issues/new', methods=['GET', 'POST'])
def create_issue():
    """Create a new issue or prefill a form for submission.

    * HTTP GET with (optional) parameters
      * create a form with prefilled data.
      * parameters:
        * url: URL of the Web site
        * src: source of the request (web, addon, etc.)
        * label: controled list of labels
    * HTTP POST with a JSON payload
      * create a form with prefilled data
      * content-type is application/json
      * json may include:
        * title
        * User agent string
        * OS identification
        * labels list
        * type of bugs
        * short summary
        * full description
        * tested in another browser
        * body
        * utm_ params for Google Analytics
    * HTTP POST with an attached form
      * submit a form to GitHub to create a new issue
      * form submit type:
        * authenticated: Github authentification
        * anonymous: handled by webcompat-bot

    Any deceptive requests will be ended as a 400.
    See https://tools.ietf.org/html/rfc7231#section-6.5.1
    """
    push('/css/dist/webcompat.min.css', **{
        'as': 'style',
        'rel': 'preload'
    })
    push(bust_cache('/js/dist/webcompat.min.js'), **{
        'as': 'script',
        'rel': 'preload'
    })
    # Starting a logger
    log = app.logger
    log.setLevel(logging.INFO)
    if g.user:
        get_user_info()
    # We define which type of requests we are dealing with.
    request_type = form_type(request)
    # Form Prefill section
    if request_type == 'prefill':
        form_data = prepare_form(request)

        if ab_active('exp') == 'form-v2':
            bug_form = get_form(form_data, form=FormWizard)
<<<<<<< HEAD
=======
            # TODO: remove this when the experiment has ended
            form_data['extra_labels'].append('form-v2-experiment')
            pagetitle = "New Issue |"
>>>>>>> aa51a925
        else:
            bug_form = get_form(form_data)
            pagetitle = "New Issue"

        session['extra_labels'] = form_data['extra_labels']
        source = form_data.pop('utm_source', None)
        campaign = form_data.pop('utm_campaign', None)
        return render_template('new-issue.html', form=bug_form, source=source,
                               campaign=campaign, nonce=request.nonce,
                               pagetitle=pagetitle)
    # Issue Creation section
    elif request_type == 'create':
        # Check if there is a form
        if not request.form:
            log.info('400: POST request without form.')
            abort(400)
        # Adding parameters to the form
        form = request.form.copy()
        extra_labels = get_extra_labels(form)
        if extra_labels:
            form['extra_labels'] = extra_labels
        # Logging the ip and url for investigation
        log.info('{ip} {url}'.format(
            ip=request.remote_addr,
            url=form['url'].encode('utf-8')))
        # Check if the form is valid
        if not is_valid_issue_form(form):
            log.info('400: POST request w/o valid form (is_valid_issue_form).')
            abort(400)
        if form.get('submit_type') == PROXY_REPORT:
            # Checking blacklisted domains
            domain = urllib.parse.urlsplit(form['url']).hostname
            if is_blacklisted_domain(domain):
                msg = app.config['IS_BLACKLISTED_DOMAIN'].format(form['url'])
                flash(msg, 'notimeout')
                return redirect(url_for('index'))
            # Anonymous reporting
            json_response = report_issue(form, proxy=True)
            session['show_thanks'] = True
            return redirect(
                url_for('show_issue', number=json_response.get('number')))
        # Authenticated reporting
        if form.get('submit_type') == AUTH_REPORT:
            if g.user:  # If you're already authed, submit the bug.
                json_response = report_issue(form)
                session['show_thanks'] = True
                return redirect(url_for('show_issue',
                                        number=json_response.get('number')))
            else:
                # Stash form data into session, go do GitHub auth
                session['form'] = form
                return redirect(url_for('login'))
    else:
        log.info('400: Something else happened.')
        abort(400)


@app.route('/issues/<int:number>')
@cache_policy(private=True, uri_max_age=0, must_revalidate=True)
def show_issue(number):
    """Route to display a single issue."""
    push('/css/dist/webcompat.min.css', **{
        'as': 'style',
        'rel': 'preload'
    })
    push(bust_cache('/js/dist/webcompat.min.js'), **{
        'as': 'script',
        'rel': 'preload'
    })
    push(bust_cache('/js/dist/issues.min.js'), **{
        'as': 'script',
        'rel': 'preload'
    })
    if g.user:
        get_user_info()
    if session.get('show_thanks'):
        flash(number, 'thanks')
        session.pop('show_thanks')
    return render_template('issue.html', number=number)


@app.route('/me')
def me_redirect():
    """Set a redirect to /activity/<username>, for logged in users."""
    if not g.user:
        abort(401)
    get_user_info()
    return redirect(url_for('show_user_page', username=session['username']))


@app.route('/activity/<username>')
def show_user_page(username):
    """Set the route for user activity.

    (this dupes some of the functionality of /me, but allows directly visiting
    this endpoint via a bookmark)

    If the user is not logged in, send back a 401.
    Make sure we have username and avatar details from Github
    If the username matches, render the template as expected.
    If it doesn't match, abort with 403 until we support looking at
    *other* users activity.
    """
    if not g.user:
        abort(401)
    get_user_info()
    if username == session['username']:
        return render_template('user-activity.html', user=username)
    else:
        abort(403)


@app.route('/rate_limit')
def show_rate_limit():
    """Retired route. 410 Gone.

    Decision made on March 2017. See
    https://github.com/webcompat/webcompat.com/issues/1437
    """
    msg = app.config['SHOW_RATE_LIMIT']
    return (msg, 410, {'content-type': 'text/plain; charset=utf-8'})


if app.config['LOCALHOST']:
    @app.route('/uploads/<path:filename>')
    def download_file(filename):
        """Route just for local environments to send uploaded images.

        In production, nginx handles this without needing to touch the
        Python app.
        """
        return send_from_directory(
            app.config['UPLOADS_DEFAULT_DEST'], filename)

    @app.route('/test-files/<path:filename>')
    def get_test_helper(filename):
        """Route to get ahold of test-related files, only on localhost."""
        path = os.path.join(app.config['BASE_DIR'], 'tests')
        return send_from_directory(path, filename)


@app.route('/about')
@cache_policy(private=True, uri_max_age=0, must_revalidate=True)
def about():
    """Route to display about page."""
    if g.user:
        get_user_info()
    return render_template('about.html')


@app.route('/privacy')
@cache_policy(private=True, uri_max_age=0, must_revalidate=True)
def privacy():
    """Route to display privacy page."""
    if g.user:
        get_user_info()
    return render_template('privacy.html')


@app.route('/contact')
@cache_policy(private=True, uri_max_age=0, must_revalidate=True)
def contact():
    """Route to display contact page."""
    if g.user:
        get_user_info()
    return render_template('contact.html')


@app.route('/contributors')
@cache_policy(private=True, uri_max_age=0, must_revalidate=True)
def contributors():
    """Route to display contributors page."""
    if g.user:
        get_user_info()
    return render_template('contributors.html')


@app.route('/contributors/report-bug')
@cache_policy(private=True, uri_max_age=0, must_revalidate=True)
def contributors_bug_report():
    """Route to display contributors/report-bug page."""
    if g.user:
        get_user_info()
    return render_template('contributors/report-bug.html')


@app.route('/contributors/reproduce-bug')
@cache_policy(private=True, uri_max_age=0, must_revalidate=True)
def contributors_bug_reproduce():
    """Route to display contributors/reproduce-bug page."""
    if g.user:
        get_user_info()
    return render_template('contributors/reproduce-bug.html')


@app.route('/contributors/diagnose-bug')
@cache_policy(private=True, uri_max_age=0, must_revalidate=True)
def contributors_bug_diagnosis():
    """Route to display contributors/diagnose-bug page."""
    if g.user:
        get_user_info()
    return render_template('contributors/diagnose-bug.html')


@app.route('/contributors/site-outreach')
@cache_policy(private=True, uri_max_age=0, must_revalidate=True)
def contributors_bug_outreach():
    """Route to display contributors/site-outreach page."""
    if g.user:
        get_user_info()
    return render_template('contributors/site-outreach.html')


@app.route('/contributors/build-tools')
@cache_policy(private=True, uri_max_age=0, must_revalidate=True)
def contributors_other_tools():
    """Route to display contributors/build-tools page."""
    if g.user:
        get_user_info()
    return render_template('contributors/build-tools.html')


@app.route('/contributors/web-platform-research')
@cache_policy(private=True, uri_max_age=0, must_revalidate=True)
def contributors_other_research():
    """Route to display contributors/web-platform-research page."""
    if g.user:
        get_user_info()
    return render_template('contributors/web-platform-research.html')


@app.route('/contributors/organize-webcompat-events')
@cache_policy(private=True, uri_max_age=0, must_revalidate=True)
def contributors_other_events():
    """Route to display contributors/organize-webcompat-events page."""
    if g.user:
        get_user_info()
    return render_template('contributors/organize-webcompat-events.html')


@app.route('/tools/cssfixme')
def cssfixme():
    """Route for returning 410.

    Previously home of a CSS fixing tool.
    """
    msg = app.config['CSS_FIX_ME']
    return (msg, 410, {'content-type': 'text/plain; charset=utf-8'})


@app.route('/dashboard')
def dashboard():
    """Route for dashboards index.

    This used to be hosted on webcompat.com.
    This is now living on the dashboard Web site."""
    return redirect('https://webcompat-dashboard.herokuapp.com/', code=308)


@app.route('/dashboard/triage')
def dashboard_triage():
    """Route to handle dashboard triage.

    This used to be hosted on webcompat.com.
    This is now living on the dashboard Web site."""
    return redirect(
        'https://webcompat-dashboard.herokuapp.com/triage', code=308)


@app.route('/csp-report', methods=['POST'])
def log_csp_report():
    """Route to record CSP header violations.

    This route can be enabled/disabled by setting CSP_LOG to True/False
    in config/__init__.py. It's enabled by default.
    """
    expected_mime = 'application/csp-report'

    if app.config['CSP_LOG']:
        if expected_mime not in request.headers.get('content-type', ''):
            return ('Wrong Content-Type.', 400)
        with open(app.config['CSP_REPORTS_LOG'], 'a') as r:
            r.write(request.data.decode('utf-8') + '\n')
        return ('', 204)
    else:
        return ('Forbidden.', 403)


@app.route('/.well-known/<path:subpath>')
@cache_policy(private=False, uri_max_age=31104000, must_revalidate=False)
def wellknown(subpath):
    """Route for returning 404 for the currently unused well-known routes.

    /.well-known/security.txt
        contact information for a security issue.
    /.well-known/deployed-version
        GIT SHA of the current deployed version.
    """
    if subpath == 'security.txt':
        msg = app.config['WELL_KNOWN_SECURITY']
        status_code = 200
    elif subpath == 'deployed-version':
        msg, status_code = app.config['SHA_VERSION']
    else:
        msg = app.config['WELL_KNOWN_ALL'].format(subpath=subpath)
        status_code = 404
    return (msg, status_code, {'content-type': 'text/plain; charset=utf-8'})<|MERGE_RESOLUTION|>--- conflicted
+++ resolved
@@ -264,12 +264,7 @@
 
         if ab_active('exp') == 'form-v2':
             bug_form = get_form(form_data, form=FormWizard)
-<<<<<<< HEAD
-=======
-            # TODO: remove this when the experiment has ended
-            form_data['extra_labels'].append('form-v2-experiment')
             pagetitle = "New Issue |"
->>>>>>> aa51a925
         else:
             bug_form = get_form(form_data)
             pagetitle = "New Issue"
