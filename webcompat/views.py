#!/usr/bin/env python
# -*- coding: utf-8 -*-
# This Source Code Form is subject to the terms of the Mozilla Public
# License, v. 2.0. If a copy of the MPL was not distributed with this
# file, You can obtain one at http://mozilla.org/MPL/2.0/.
"""Module for the main routes of webcompat.com."""
import logging
import os
import secrets
import urllib.parse

from flask import abort
from flask import flash
from flask import g
from flask import redirect
from flask import render_template
from flask import request
from flask import send_from_directory
from flask import session
from flask import url_for
from flask_firehose import push
<<<<<<< HEAD

from webcompat.form import AUTH_REPORT
from webcompat.form import get_form
from webcompat.form import PROXY_REPORT
from webcompat.helpers import add_csp
from webcompat.helpers import add_sec_headers
from webcompat.helpers import bust_cache
from webcompat.helpers import cache_policy
from webcompat.helpers import form_type
from webcompat.helpers import get_browser_name
from webcompat.helpers import get_referer
from webcompat.helpers import get_user_info
from webcompat.helpers import is_blacklisted_domain
from webcompat.helpers import is_valid_issue_form
from webcompat.helpers import prepare_form
from webcompat.helpers import set_referer
from webcompat.issues import report_issue
=======
from form import AUTH_REPORT
from form import get_form
from form import PROXY_REPORT
from helpers import ab_current_experiments
from helpers import ab_init
from helpers import add_csp
from helpers import add_sec_headers
from helpers import bust_cache
from helpers import cache_policy
from helpers import form_type
from helpers import get_browser_name
from helpers import get_referer
from helpers import get_user_info
from helpers import is_blacklisted_domain
from helpers import is_valid_issue_form
from helpers import prepare_form
from helpers import set_referer
from issues import report_issue
>>>>>>> db22c512
from webcompat import app
from webcompat.db import session_db
from webcompat.db import User
from webcompat import github


@app.teardown_appcontext
def shutdown_session(exception=None):
    """Clear the session."""
    session_db.remove()


@app.before_request
def before_request():
    """Set parameters in g before each request."""
    g.user = None
    if 'user_id' in session:
        g.user = User.query.get(session['user_id'])
    g.referer = get_referer(request) or url_for('index')
    g.request_headers = request.headers
    request.nonce = secrets.token_hex(20)

    # Set AB testing values
    g.current_experiments = ab_current_experiments()


@app.after_request
def after_request(response):
    """Remove/Add a couple of things after the request."""
    session_db.remove()
    add_sec_headers(response)
    add_csp(response)
    ab_init(response)
    return response


@github.access_token_getter
def token_getter():
    """Grab the user token."""
    user = g.user
    if user is not None:
        return user.access_token


@app.template_filter('format_date')
def format_date(datestring):
    """For now, just chops off crap."""
    # 2014-05-01T02:26:28Z
    return datestring[0:10]


@app.route('/login')
def login():
    """Set the login route."""
    if session.get('user_id', None) is None:
        if app.config['TESTING']:
            session['username'] = 'testuser'
            session['avatar_url'] = '/test-files/fixtures/avatar.png?'
            return authorized()
        else:
            # manually set the referer so we know where to come back to
            # when we return from GitHub
            set_referer(request)
            return github.authorize('public_repo')
    else:
        return redirect(g.referer)


@app.route('/logout')
def logout():
    """Set the logout route."""
    session.clear()
    flash('You were successfully logged out.', 'info')
    return redirect(g.referer)


# OAuth2 callback handler that GitHub requires.
# If this moves, it needs to change in GitHub settings as well
@app.route('/callback')
@github.authorized_handler
def authorized(access_token=None):
    """Set the callback route for oauth2 with GitHub."""
    if app.config['TESTING']:
        access_token = 'thisisatest'
    if access_token is None:
        flash('Something went wrong trying to sign into GitHub. :(', 'error')
        return redirect(g.referer)
    user = User.query.filter_by(access_token=access_token).first()
    if user is None:
        user = User(access_token)
        session_db.add(user)
    session_db.commit()
    session['user_id'] = user.user_id
    if session.get('form', None) is not None:
        return redirect(url_for('file_issue'))
    else:
        return redirect(g.referer)


# This route won't ever be viewed by a human being--there's not
# a corresponding template. It exists just to submit an issue after
# a user auths with GitHub.
@app.route('/file')
def file_issue():
    """File an issue on behalf of the user that just gave us authorization."""
    form_data = session.get('form', None)
    if not session:
        abort(401)
    if session and (form_data is None):
        abort(403)
    json_response = report_issue(session['form'])
    # Get rid of stashed form data
    session.pop('form', None)
    session['show_thanks'] = True
    return redirect(url_for('show_issue', number=json_response.get('number')))


@app.route('/', methods=['GET'])
def index():
    """Set the main view where people come to report issues."""
    push('/css/dist/webcompat.min.css', **{
        'as': 'style',
        'rel': 'preload'
    })
    push(bust_cache('/js/dist/webcompat.min.js'), **{
        'as': 'script',
        'rel': 'preload'
    })
    push('/img/svg/icons/svg-leaf_right.svg', **{
        'as': 'img',
        'rel': 'preload'
    })
    push('/img/svg/icons/svg-leaf_left.svg', **{
        'as': 'img',
        'rel': 'preload'
    })
    ua_header = request.headers.get('User-Agent')
    bug_form = get_form({'user_agent': ua_header})
    # browser_name is used in topbar.html to show the right add-on link
    browser_name = get_browser_name(ua_header)
    # GET means you want to file a report.
    if g.user:
        get_user_info()
    return render_template('index.html', form=bug_form, browser=browser_name)


@app.route('/issues')
@cache_policy(private=True, uri_max_age=0, must_revalidate=True)
def show_issues():
    """Route to display global issues view."""
    push('/css/dist/webcompat.min.css', **{
        'as': 'style',
        'rel': 'preload'
    })
    push(bust_cache('/js/dist/webcompat.min.js'), **{
        'as': 'script',
        'rel': 'preload'
    })
    push(bust_cache('/js/dist/issues.min.js'), **{
        'as': 'script',
        'rel': 'preload'
    })
    if g.user:
        get_user_info()
    categories = app.config['CATEGORIES']
    return render_template('list-issue.html', categories=categories)


@app.route('/issues/new', methods=['GET', 'POST'])
def create_issue():
    """Create a new issue or prefill a form for submission.

    * HTTP GET with (optional) parameters
      * create a form with prefilled data.
      * parameters:
        * url: URL of the Web site
        * src: source of the request (web, addon, etc.)
        * label: controled list of labels
    * HTTP POST with a JSON payload
      * create a form with prefilled data
      * content-type is application/json
      * json may include:
        * title
        * User agent string
        * OS identification
        * labels list
        * type of bugs
        * short summary
        * full description
        * tested in another browser
        * body
        * utm_ params for Google Analytics
    * HTTP POST with an attached form
      * submit a form to GitHub to create a new issue
      * form submit type:
        * authenticated: Github authentification
        * anonymous: handled by webcompat-bot

    Any deceptive requests will be ended as a 400.
    See https://tools.ietf.org/html/rfc7231#section-6.5.1
    """
    push('/css/dist/webcompat.min.css', **{
        'as': 'style',
        'rel': 'preload'
    })
    push(bust_cache('/js/dist/webcompat.min.js'), **{
        'as': 'script',
        'rel': 'preload'
    })
    # Starting a logger
    log = app.logger
    log.setLevel(logging.INFO)
    if g.user:
        get_user_info()
    # We define which type of requests we are dealing with.
    request_type = form_type(request)
    # Form Prefill section
    if request_type == 'prefill':
        form_data = prepare_form(request)
        bug_form = get_form(form_data)
        session['extra_labels'] = form_data['extra_labels']
        source = form_data.pop('utm_source', None)
        campaign = form_data.pop('utm_campaign', None)
        return render_template('new-issue.html', form=bug_form, source=source,
                               campaign=campaign, nonce=request.nonce)
    # Issue Creation section
    elif request_type == 'create':
        # Check if there is a form
        if not request.form:
            log.info('POST request without form.')
            abort(400)
        # Adding parameters to the form
        form = request.form.copy()
        extra_labels = session.pop('extra_labels', None)
        if extra_labels:
            form['extra_labels'] = extra_labels
        # Logging the ip and url for investigation
        log.info('{ip} {url}'.format(
            ip=request.remote_addr,
            url=form['url'].encode('utf-8')))
        # Check if the form is valid
        if not is_valid_issue_form(form):
            abort(400)
        if form.get('submit_type') == PROXY_REPORT:
            # Checking blacklisted domains
            domain = urllib.parse.urlsplit(form['url']).hostname
            if is_blacklisted_domain(domain):
                msg = app.config['IS_BLACKLISTED_DOMAIN'].format(form['url'])
                flash(msg, 'notimeout')
                return redirect(url_for('index'))
            # Anonymous reporting
            json_response = report_issue(form, proxy=True)
            session['show_thanks'] = True
            return redirect(
                url_for('show_issue', number=json_response.get('number')))
        # Authenticated reporting
        if form.get('submit_type') == AUTH_REPORT:
            if g.user:  # If you're already authed, submit the bug.
                json_response = report_issue(form)
                session['show_thanks'] = True
                return redirect(url_for('show_issue',
                                        number=json_response.get('number')))
            else:
                # Stash form data into session, go do GitHub auth
                session['form'] = form
                return redirect(url_for('login'))
    else:
        abort(400)


@app.route('/issues/<int:number>')
@cache_policy(private=True, uri_max_age=0, must_revalidate=True)
def show_issue(number):
    """Route to display a single issue."""
    push('/css/dist/webcompat.min.css', **{
        'as': 'style',
        'rel': 'preload'
    })
    push(bust_cache('/js/dist/webcompat.min.js'), **{
        'as': 'script',
        'rel': 'preload'
    })
    push(bust_cache('/js/dist/issues.min.js'), **{
        'as': 'script',
        'rel': 'preload'
    })
    if g.user:
        get_user_info()
    if session.get('show_thanks'):
        flash(number, 'thanks')
        session.pop('show_thanks')
    return render_template('issue.html', number=number)


@app.route('/me')
def me_redirect():
    """Set a redirect to /activity/<username>, for logged in users."""
    if not g.user:
        abort(401)
    get_user_info()
    return redirect(url_for('show_user_page', username=session['username']))


@app.route('/activity/<username>')
def show_user_page(username):
    """Set the route for user activity.

    (this dupes some of the functionality of /me, but allows directly visiting
    this endpoint via a bookmark)

    If the user is not logged in, send back a 401.
    Make sure we have username and avatar details from Github
    If the username matches, render the template as expected.
    If it doesn't match, abort with 403 until we support looking at
    *other* users activity.
    """
    if not g.user:
        abort(401)
    get_user_info()
    if username == session['username']:
        return render_template('user-activity.html', user=username)
    else:
        abort(403)


@app.route('/rate_limit')
def show_rate_limit():
    """Retired route. 410 Gone.

    Decision made on March 2017. See
    https://github.com/webcompat/webcompat.com/issues/1437
    """
    msg = app.config['SHOW_RATE_LIMIT']
    return (msg, 410, {'content-type': 'text/plain; charset=utf-8'})


if app.config['LOCALHOST']:
    @app.route('/uploads/<path:filename>')
    def download_file(filename):
        """Route just for local environments to send uploaded images.

        In production, nginx handles this without needing to touch the
        Python app.
        """
        return send_from_directory(
            app.config['UPLOADS_DEFAULT_DEST'], filename)

    @app.route('/test-files/<path:filename>')
    def get_test_helper(filename):
        """Route to get ahold of test-related files, only on localhost."""
        path = os.path.join(app.config['BASE_DIR'], 'tests')
        return send_from_directory(path, filename)


@app.route('/about')
@cache_policy(private=True, uri_max_age=0, must_revalidate=True)
def about():
    """Route to display about page."""
    if g.user:
        get_user_info()
    return render_template('about.html')


@app.route('/privacy')
@cache_policy(private=True, uri_max_age=0, must_revalidate=True)
def privacy():
    """Route to display privacy page."""
    if g.user:
        get_user_info()
    return render_template('privacy.html')


@app.route('/contact')
@cache_policy(private=True, uri_max_age=0, must_revalidate=True)
def contact():
    """Route to display contact page."""
    if g.user:
        get_user_info()
    return render_template('contact.html')


@app.route('/contributors')
@cache_policy(private=True, uri_max_age=0, must_revalidate=True)
def contributors():
    """Route to display contributors page."""
    if g.user:
        get_user_info()
    return render_template('contributors.html')


@app.route('/contributors/report-bug')
@cache_policy(private=True, uri_max_age=0, must_revalidate=True)
def contributors_bug_report():
    """Route to display contributors/report-bug page."""
    if g.user:
        get_user_info()
    return render_template('contributors/report-bug.html')


@app.route('/contributors/reproduce-bug')
@cache_policy(private=True, uri_max_age=0, must_revalidate=True)
def contributors_bug_reproduce():
    """Route to display contributors/reproduce-bug page."""
    if g.user:
        get_user_info()
    return render_template('contributors/reproduce-bug.html')


@app.route('/contributors/diagnose-bug')
@cache_policy(private=True, uri_max_age=0, must_revalidate=True)
def contributors_bug_diagnosis():
    """Route to display contributors/diagnose-bug page."""
    if g.user:
        get_user_info()
    return render_template('contributors/diagnose-bug.html')


@app.route('/contributors/site-outreach')
@cache_policy(private=True, uri_max_age=0, must_revalidate=True)
def contributors_bug_outreach():
    """Route to display contributors/site-outreach page."""
    if g.user:
        get_user_info()
    return render_template('contributors/site-outreach.html')


@app.route('/contributors/build-tools')
@cache_policy(private=True, uri_max_age=0, must_revalidate=True)
def contributors_other_tools():
    """Route to display contributors/build-tools page."""
    if g.user:
        get_user_info()
    return render_template('contributors/build-tools.html')


@app.route('/contributors/web-platform-research')
@cache_policy(private=True, uri_max_age=0, must_revalidate=True)
def contributors_other_research():
    """Route to display contributors/web-platform-research page."""
    if g.user:
        get_user_info()
    return render_template('contributors/web-platform-research.html')


@app.route('/contributors/organize-webcompat-events')
@cache_policy(private=True, uri_max_age=0, must_revalidate=True)
def contributors_other_events():
    """Route to display contributors/organize-webcompat-events page."""
    if g.user:
        get_user_info()
    return render_template('contributors/organize-webcompat-events.html')


@app.route('/tools/cssfixme')
def cssfixme():
    """Route for returning 410.

    Previously home of a CSS fixing tool.
    """
    msg = app.config['CSS_FIX_ME']
    return (msg, 410, {'content-type': 'text/plain; charset=utf-8'})


@app.route('/dashboard')
def dashboard():
    """Route for dashboards index.

    This used to be hosted on webcompat.com.
    This is now living on the dashboard Web site."""
    return redirect('https://webcompat-dashboard.herokuapp.com/', code=308)


@app.route('/dashboard/triage')
def dashboard_triage():
    """Route to handle dashboard triage.

    This used to be hosted on webcompat.com.
    This is now living on the dashboard Web site."""
    return redirect(
        'https://webcompat-dashboard.herokuapp.com/triage', code=308)


@app.route('/csp-report', methods=['POST'])
def log_csp_report():
    """Route to record CSP header violations.

    This route can be enabled/disabled by setting CSP_LOG to True/False
    in config/__init__.py. It's enabled by default.
    """
    expected_mime = 'application/csp-report'

    if app.config['CSP_LOG']:
        if expected_mime not in request.headers.get('content-type', ''):
            return ('Wrong Content-Type.', 400)
        with open(app.config['CSP_REPORTS_LOG'], 'a') as r:
            r.write(request.data.decode('utf-8') + '\n')
        return ('', 204)
    else:
        return ('Forbidden.', 403)


@app.route('/.well-known/<path:subpath>')
@cache_policy(private=False, uri_max_age=31104000, must_revalidate=False)
def wellknown(subpath):
    """Route for returning 404 for the currently unused well-known routes."""
    if subpath == 'security.txt':
        msg = app.config['WELL_KNOWN_SECURITY']
        status_code = 200
    else:
        msg = app.config['WELL_KNOWN_ALL'].format(subpath=subpath)
        status_code = 404
    return (msg, status_code, {'content-type': 'text/plain; charset=utf-8'})<|MERGE_RESOLUTION|>--- conflicted
+++ resolved
@@ -19,11 +19,11 @@
 from flask import session
 from flask import url_for
 from flask_firehose import push
-<<<<<<< HEAD
-
 from webcompat.form import AUTH_REPORT
 from webcompat.form import get_form
 from webcompat.form import PROXY_REPORT
+from webcompat.helpers import ab_current_experiments
+from webcompat.helpers import ab_init
 from webcompat.helpers import add_csp
 from webcompat.helpers import add_sec_headers
 from webcompat.helpers import bust_cache
@@ -37,26 +37,6 @@
 from webcompat.helpers import prepare_form
 from webcompat.helpers import set_referer
 from webcompat.issues import report_issue
-=======
-from form import AUTH_REPORT
-from form import get_form
-from form import PROXY_REPORT
-from helpers import ab_current_experiments
-from helpers import ab_init
-from helpers import add_csp
-from helpers import add_sec_headers
-from helpers import bust_cache
-from helpers import cache_policy
-from helpers import form_type
-from helpers import get_browser_name
-from helpers import get_referer
-from helpers import get_user_info
-from helpers import is_blacklisted_domain
-from helpers import is_valid_issue_form
-from helpers import prepare_form
-from helpers import set_referer
-from issues import report_issue
->>>>>>> db22c512
 from webcompat import app
 from webcompat.db import session_db
 from webcompat.db import User
