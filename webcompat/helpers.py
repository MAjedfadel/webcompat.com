--- conflicted
+++ resolved
@@ -705,12 +705,7 @@
 
 
 def ab_init(response):
-<<<<<<< HEAD
-    """Initialize the experiment cookies in current session.
-    """
-=======
     """Initialize the experiment cookies in current session."""
->>>>>>> 47f7b65b
 
     if ab_exempt():
         return response
