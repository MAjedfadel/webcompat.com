#!/usr/bin/env python
# -*- coding: utf-8 -*-
# This Source Code Form is subject to the terms of the Mozilla Public
# License, v. 2.0. If a copy of the MPL was not distributed with this
# file, You can obtain one at http://mozilla.org/MPL/2.0/.

"""IssueForm class module.

The module powers the issue reporting form on webcompat.com.
It includes helper methods.
"""

import json
import random
import re
import urllib.parse

from flask import g
from flask_wtf import FlaskForm
from flask_wtf.file import FileAllowed
from flask_wtf.file import FileField
from wtforms import HiddenField
from wtforms import RadioField
from wtforms import StringField
from wtforms import TextAreaField
from wtforms.validators import InputRequired
from wtforms.validators import Length
from wtforms.validators import Optional
from wtforms.validators import Regexp

from webcompat import app
from webcompat.api.uploads import Upload
from webcompat.helpers import get_browser
from webcompat.helpers import get_os
from webcompat.helpers import get_str_value
from webcompat.helpers import is_json_object

AUTH_REPORT = 'github-auth-report'
PROXY_REPORT = 'github-proxy-report'
SCHEMES = ('http://', 'https://')
BAD_SCHEMES = ('http:/', 'https:/', 'http:', 'https:')
GITHUB_HELP = '_From [webcompat.com](https://webcompat.com/) with ❤️_'

problem_choices = [
    ('detection_bug', 'Desktop site instead of mobile site'),
    ('site_bug', 'Site is not usable'),
    ('layout_bug', 'Design is broken'),
    ('video_bug', 'Video or audio doesn\'t play'),
    ('unknown_bug', 'Something else')
]

tested_elsewhere = [
    ('yes', 'Yes'),
    ('no', 'No')
]

url_message = 'A valid URL is required.'
image_message = ('Please select an image of the following type:'
                 ' jpg, png, gif, or bmp.')
radio_message = 'Problem type required.'
username_message = 'A valid username must be {0} characters long'.format(
    random.randrange(0, 99))

<<<<<<< HEAD
desc_label = 'Please write a short problem summary'
desc_message = 'A problem summary is required.'

url_label = 'Site URL'
browser_test_label = 'Did you test in another browser?'
textarea_label = 'Please describe what happened, including any steps you took before you saw the problem'  # noqa
=======
desc_label = u'Please write a short problem summary (mandatory)'
desc_message = u'A problem summary is required.'

url_label = u'Site URL (mandatory)'
browser_test_label = u'Did you test in another browser?'
textarea_label = u'Please describe what happened, including any steps you took before you saw the problem'  # noqa
>>>>>>> db22c512

contact_message = 'There is a mistake in the username.'  # noqa
contact_label = 'Sharing your GitHub username—without logging in—could help us with diagnosis. This will be publicly visible.'  # noqa


class IssueForm(FlaskForm):
    """Define form fields and validation for our bug reporting form."""

    url = StringField(url_label,
                      [InputRequired(message=url_message)])
    browser = StringField('Is this information correct?', [Optional()])
    os = StringField('Operating System', [Optional()])
    # A dummy field to trap common bots. Users do not see that.
    username = StringField('Username',
                           [Length(max=0, message=username_message)])
    # Field for people who want to be contacted, but do not want to login
    # regex for GitHub usernames
    username_pattern = r"^[a-z\d](?:[a-z\d]|-(?=[a-z\d])){0,38}$"
    # Field definition
    contact = StringField(
        contact_label,
        [Regexp(username_pattern,
                flags=re.IGNORECASE,
                message=contact_message)])
    description = StringField(desc_label,
                              [InputRequired(message=desc_message)])

    steps_reproduce = TextAreaField(textarea_label, [Optional()])
    problem_category = RadioField([InputRequired(message=radio_message)],
                                  choices=problem_choices)
    browser_test = RadioField(browser_test_label, [Optional()],
                              choices=tested_elsewhere)
    # we filter allowed type in uploads.py
    # Note, we don't use the label programtically for this input[type=file],
    # any changes here need to be updated in form.html.
    image = FileField('Attach a screenshot image',
                      [Optional(),
                       FileAllowed(Upload.ALLOWED_FORMATS, image_message)])
    details = HiddenField()
    reported_with = HiddenField()
    ua_header = HiddenField()
    submit_type = HiddenField()


def get_form(form_data):
    """Return an instance of flask_wtf.FlaskForm.

    It receives a dictionary of everything which needs to be fed to the form.
    """
    bug_form = IssueForm()
    ua_header = form_data['user_agent']
    # Populate the form
    bug_form.browser.data = get_browser(ua_header)
    # Note: The details JSON that was POSTed to the new issue endpoint is at
    # this point a Python dict. We need to re-serialize to JSON when we store
    # its value in the hidden details form element, otherwise when we attempt
    # to decode it as JSON on form submission, it will throw (because Python
    # dicts are not valid JSON)
    bug_form.details.data = json.dumps(form_data.get('details'), indent=2)
    bug_form.extra_labels = form_data.get('extra_labels', None)
    bug_form.os.data = get_os(ua_header)
    bug_form.reported_with.data = form_data.get('src', 'web')
    bug_form.ua_header.data = ua_header
    bug_form.url.data = form_data.get('url', None)
    return bug_form


def get_details(details):
    """Return details content.

    * If a dict, as a formatted string
    * Otherwise as a string as-is.
    """
    content = details
    rv = ''
    try:
        rv = ''.join(['<li>{k}: {v}</li>'.format(k=k, v=get_str_value(v))
                      for k, v in list(details.items())])
    except AttributeError:
        return '<li>{content}</li>'.format(content=content)
    return rv


def get_console_section(console_logs):
    """Return a section for console logs, or the empty string.

    This populates the named argument `{console_section}`
    inside the formatted string that `build_details` returns.
    """
    if not console_logs:
        return ''
    return """<p>Console Messages:</p>
<pre>
{console_logs}
</pre>""".format(console_logs=console_logs)


def build_details(details):
    """Populate and return the Browser Configuration section template.

    If we get JSON, we try to pull out the console logs before building the
    rest of the details.
    """
    console_logs = None
    try:
        content = json.loads(details)
        if is_json_object(content):
            console_logs = content.pop('consoleLog', None)
    except ValueError:
        # if we got a ValueError, details was a string, so just pass it
        # into get_details below
        content = details
    return """<details>
<summary>Browser Configuration</summary>
<ul>
  {details_list_items}
</ul>
{console_section}
</details>""".format(details_list_items=get_details(content),
                     console_section=get_console_section(console_logs))


def get_radio_button_label(field_value, label_list):
    """Return human-readable label for problem choices form value."""
    for value, text in label_list:
        if value == field_value:
            return text
    # Something probably went wrong. Return something safe.
    return 'Unknown'


def get_problem_summary(category):
    """Create the summary for the issue title."""
    if category == 'unknown_bug':
        # In this case, we need a special message
        return 'see bug description'
    else:
        # Return the usual message in lowercase
        # because it is not at the start of the summary.
        return get_radio_button_label(category, problem_choices).lower()


def wrap_metadata(metadata):
    """Wrap metadata and its type in an HTML comment.

    We use it to hide potentially (un)interesting metadata from the UI.
    """
    return '<!-- @{0}: {1} -->\n'.format(*metadata)


def get_metadata(metadata_keys, form_object):
    """Return relevant metadata hanging off the form as a single string."""
    extra_labels = []
    if 'extra_labels' in metadata_keys:
        extra_labels = [normalize_metadata(label)
                        for label in form_object.get('extra_labels')
                        if label in app.config['EXTRA_LABELS']]
        metadata_keys.remove('extra_labels')
    metadata = [(key, form_object.get(key)) for key in metadata_keys]
    metadata = [(md[0], normalize_metadata(md[1])) for md in metadata]
    if extra_labels:
        metadata.append(('extra_labels', ', '.join(extra_labels)))
    # Now, "wrap the metadata" and return them all as a single string
    return ''.join([wrap_metadata(md) for md in metadata])


def normalize_url(url):
    """Normalize URL for consistency."""
    if not url:
        return None
    url = url.strip()
    parsed = urllib.parse.urlparse(url)
    # Handle the case when URL has the form http://https://example.com
    if parsed.netloc in ['http:', 'https:'] and parsed.path.startswith('//'):
        url = url.split('//', 1)[1]
    # Clean the URL.
    if url.startswith(BAD_SCHEMES) and not url.startswith(SCHEMES):
        # if url starts with a bad scheme, parsed.netloc will be empty,
        # so we use parsed.path instead
        path = parsed.path.lstrip('/')
        url = '{}://{}'.format(parsed.scheme, path)
        if parsed.query:
            url += '?' + parsed.query
        if parsed.fragment:
            url += '#' + parsed.fragment
    elif not parsed.scheme:
        # We assume that http is missing not https
        if url.startswith('//'):
            url = 'http://{}'.format(url[2:])
        else:
            url = 'http://{}'.format(url)
    return url


def normalize_metadata(metadata_value):
    """Normalize the metadata received from the form."""
    # Removing closing comments.
    if metadata_value is None:
        return None
    if '-->' in metadata_value:
        metadata_value = metadata_value.replace('-->', '')
        metadata_value = normalize_metadata(metadata_value)
    # Let's avoid html tags in
    if ('<' or '>') in metadata_value and '-->' not in metadata_value:
        metadata_value = ''
    if len(metadata_value) > 200:
        metadata_value = ''
    return metadata_value.strip()


def domain_name(url):
    """Extract the domain name of a sanitized version of the submitted URL."""
    # Removing leading spaces
    if not url:
        return None
    url = url.lstrip()
    # testing if it's an http URL
    if url.startswith(SCHEMES):
        domain = urllib.parse.urlsplit(url).netloc
    else:
        domain = None
    return domain


def build_formdata(form_object):
    """Convert HTML form data to GitHub API data.

    Summary -> title
    Version -> part of body
    URL -> part of body
    Category -> labels
    Details -> part of body
    Description -> part of body
    Browser -> part of body, labels
    OS -> part of body, labels
    Tested Elsewhere -> body
    Image Upload -> part of body

    We'll try to parse the Browser and come up with a browser label, as well
    as labels like mobile, desktop, tablet.

    Here's a description of what the Issues API expects to create an issue

    --------------------------------------------------------------------------
    | title    | string            | The title of the issue. Required.       |
    | body     | string            | The contents of the issue.              |
    | labels   | array of strings  | Labels to associate with this issue.    |
    | milestone| integer           | Milestone to associate with this issue. |
    --------------------------------------------------------------------------

    NOTE: Only users with push access can set labels for new issues.
    Labels are silently dropped otherwise.
    NOTE: intentionally leaving out `assignee`.
    NOTE: Add milestone "needstriage" when creating a new issue
    """
    # Do domain extraction for adding to the summary/title
    # form_object always returns a unicode string
    url = form_object.get('url')
    normalized_url = normalize_url(url)
    domain = domain_name(normalized_url)
    problem_summary = get_problem_summary(form_object.get('problem_category'))

    if domain:
        summary = '{0} - {1}'.format(domain, problem_summary)
    else:
        summary = '{0} - {1}'.format(normalized_url, problem_summary)

    metadata_keys = ['browser', 'ua_header', 'reported_with']
    extra_labels = form_object.get('extra_labels', None)
    if extra_labels:
        metadata_keys.append('extra_labels')

    formdata = {
        'metadata': get_metadata(metadata_keys, form_object),
        'url': normalized_url,
        'browser': normalize_metadata(form_object.get('browser')),
        'os': normalize_metadata(form_object.get('os')),
        'problem_type': get_radio_button_label(
            form_object.get('problem_category'), problem_choices),
        'browser_test_type': get_radio_button_label(form_object.get(
            'browser_test'), tested_elsewhere),
        'description': form_object.get('description'),
        'steps_reproduce': form_object.get('steps_reproduce'),
    }

    # Preparing the body

    body = """{metadata}
**URL**: {url}

**Browser / Version**: {browser}
**Operating System**: {os}
**Tested Another Browser**: {browser_test_type}

**Problem type**: {problem_type}
**Description**: {description}
**Steps to Reproduce**:
{steps_reproduce}

""".format(**formdata)
    # Append details info, if any.
    details = form_object.get('details')
    if details:
        body += build_details(details)
    # Add the image, if there was one.
    if form_object.get('image_upload') is not None:
        body += '\n\n![Screenshot of the site issue]({image_url})'.format(
            image_url=form_object.get('image_upload').get('url'))
    # Append contact information if available
    contact = form_object.get('contact', '')
    # This probably deserves its own function.
    contact = contact.strip()
    contact = contact.replace('@', '')
    if contact and not g.user:
        body += '\n\nSubmitted in the name of `@{contact}`'.format(
            contact=contact)
    # Append "from webcompat.com" message to bottom (for GitHub issue viewers)
    body += '\n\n{0}'.format(GITHUB_HELP)
    rv = {'title': summary, 'body': body}
    return rv<|MERGE_RESOLUTION|>--- conflicted
+++ resolved
@@ -61,21 +61,12 @@
 username_message = 'A valid username must be {0} characters long'.format(
     random.randrange(0, 99))
 
-<<<<<<< HEAD
-desc_label = 'Please write a short problem summary'
+desc_label = 'Please write a short problem summary (mandatory)'
 desc_message = 'A problem summary is required.'
 
-url_label = 'Site URL'
+url_label = 'Site URL (mandatory)'
 browser_test_label = 'Did you test in another browser?'
 textarea_label = 'Please describe what happened, including any steps you took before you saw the problem'  # noqa
-=======
-desc_label = u'Please write a short problem summary (mandatory)'
-desc_message = u'A problem summary is required.'
-
-url_label = u'Site URL (mandatory)'
-browser_test_label = u'Did you test in another browser?'
-textarea_label = u'Please describe what happened, including any steps you took before you saw the problem'  # noqa
->>>>>>> db22c512
 
 contact_message = 'There is a mistake in the username.'  # noqa
 contact_label = 'Sharing your GitHub username—without logging in—could help us with diagnosis. This will be publicly visible.'  # noqa
