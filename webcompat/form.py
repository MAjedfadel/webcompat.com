--- conflicted
+++ resolved
@@ -380,12 +380,8 @@
     contact = contact.strip()
     contact = contact.replace('@', '')
     if contact:
-<<<<<<< HEAD
-        body += '\n\nReported by @{contact}'.format(contact=contact)
-=======
-        body += u'\n\nSubmitted in the name of `@{contact}`'.format(
+        body += '\n\nSubmitted in the name of `@{contact}`'.format(
             contact=contact)
->>>>>>> ed9f9fbb
     # Append "from webcompat.com" message to bottom (for GitHub issue viewers)
     body += '\n\n{0}'.format(GITHUB_HELP)
     rv = {'title': summary, 'body': body}
