--- conflicted
+++ resolved
@@ -62,14 +62,10 @@
     Returns a requests.Response object.
     """
     path = 'repos/{0}'.format(REPO_URI)
-<<<<<<< HEAD
-    public_data = unmoderated_issue()
+    public_data = moderation_template()
     # We add action-needsmoderation label, so reviewers can filter out
     public_data['labels'] = ['action-needsmoderation']
     return proxy_request('post', path, data=json.dumps(public_data))
-=======
-    return proxy_request('post', path, data=json.dumps(moderation_template()))
->>>>>>> fe77bc3f
 
 
 def report_issue(form, proxy=False):
