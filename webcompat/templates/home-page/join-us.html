--- conflicted
+++ resolved
@@ -1,16 +1,11 @@
 <section class="wc-UISection">
   <div class="wc-UIContent">
-<<<<<<< HEAD
-    <h2 class="wc-Title wc-Title--l">Help Us Improve the Web</h2>
-    <p>Webcompat.com is a gathering place for the web compatibility community.  This site is a place to report bugs from any website across the web - whether you are a developer or not.  Started by the Mozilla Web Compatibility team, this initiative is a global task force on a mission to improve the web one bug at a time.  Join us!  Let&#39;s work together to make the web a better place to work and play. Learn more about <a class="wc-Link" href="{{ url_for("about") }}">how to contribute.</a></p>
-=======
     <h2 class="wc-Title wc-Title--l">
       <a id="join-the-team">
         Join The Team
       </a>
     </h2>
     <p>Webcompat.com is a gathering place for the web compatibility community.  This site is a place to report bugs from any website across the web - whether you are a developer or not.  Started by the Mozilla Web Compatibility team, this initiative is a global task force on a mission to improve the web one bug at a time.  Join us!  Let&#39;s work together to make the web a better place to work and play. <a class="wc-Link" href="{{ url_for("about") }}">Learn More.</a></p>
->>>>>>> 6808a780
     <h3 class="wc-Title wc-Title--s">Three Ways to Contribute \o/</h3>
     <div class="wc-Threesteps">
       <div class="r-Grid r-Grid--withGutter">
