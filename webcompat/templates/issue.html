{% extends "layout.html" %}
{% block body %}
  <div class="page page--issue">
  {% include "shared/nav.html" %}
    <div class="wc-content wc-content--body issue">
      <h2 class="issue__main_title">
      <script type="text/template" id="title-tmpl">
        <a class="issue__back" href="{{ url_for("index") }}" title="Home">
          <span class="icon icon-arrow-left"></span>
        </a>
        Issue <%= number %>: <%- title %>
      </script>
      </h2>
      <div class="issue__wrapper">
        <!-- Issue Date -->
        <div class="issue__create">
        <script type="text/template" id="metadata-tmpl">
          <div class="issue__state issue__state--<%= stateClass %>"><%= issueState %></div>
          <div class="issue__date">Opened <%= createdAt %> by
            <span class="issue__reporter">
              <a href="https://github.com/<%= reporter %>"><%= reporter %></a><!--
         --></span>. <%= commentNumber %> comments
          </div>
        </script>
        </div>
        <div class="issue__details">
        <!-- Issue Info -->
        <script type="text/template" id="issue-info-tmpl">
          <%= body %>
        </script>
        </div>
        <!-- Issue Labels -->
        <div class="issue__label">
        <script type="text/template" id="issue-labels-tmpl">
          <span class="issue__label_item issue__label_item--title">Labels</span>
          {% if session.user_id and session.avatar_url %}
            <span class="label_editor__wrapper"><button class="issue__label--modify icon"></button></span>
          {% endif %}
          <span class="labels__wrapper">
          <% _.each(labels, function(label) { %>
            <span class="issue__label_item issue__label_item--badge" style="background-color:#<%=label.color%>">
              <%= label.name %>
            </span>
          <% }); %>
          </span>
        </script>
        </div>
        <!-- Issue Comments -->
        <div class="issue__comment">
          <script type="text/template" id="comment-tmpl">
            <div class="comment__avatar">
              <img src="<%= avatarUrl %>" alt="avatar <%= commenter %>"/>
            </div>
            <div class="comment__body comment__body--caret">
              <div class="comment__wrapper">
                <div class="comment__header">
                  <span class="comment__owner">
                    <a href="https://github.com/<%= commenter %>"><%= commenter %></a>
                  </span> commented <a href="#<%= commentLinkId %>"><%= createdAt %></a>
                </div>
                <div class="comment__content"><%= body %></div>
              </div>
            </div>
          </script>
        </div>

        {% if session.user_id and session.avatar_url %}
        <!-- Create issue comment -->
        <div class="comment comment--form" data-username={{ session.username }} data-avatar-url= {{ session.avatar_url }}>
          <div class="comment__avatar">
            <img class="" src="{{ session.avatar_url }}" alt="Avatar"/>
          </div>
          <div class="comment__body comment__body--caret">
            <div class="comment__drag">
              <!-- TODO(miket) <div class="comment__dd">Attach images by dragging &amp; dropping, <span class="comment__dd__label">selecting them</span> or pasting form the clipboad </div> -->
              <textarea class="comment__wrapper comment__text" placeholder="Leave a comment"></textarea>
            </div>
            <div class="comment__button">
              <button class="Button Button--action">
              <script type="text/template" id="state-button-tmpl">
                <%= state %>
              </script>
              </button>
              <button value="comment" class="Button Button--default" type="submit">Comment</button>
            </div>
          </div>
        </div>
        {% else %}
        <p class="issue__login_link">Please <a href="{{ url_for('login') }}">login</a> to edit issues.</p>
        {% endif %}
       </div>
    </div>
  </div>

  <script type="text/template" id="label-editor-tmpl">
<<<<<<< HEAD
      <div class="label_editor__header">
        <input class="form-control label_editor__search mousetrap" placeholder="filter label">
        <button class="label_editor__btn">Save &amp; Close</button>
      </div>
      <div class="label_list">
        <% _.each(labels, function(label) { %>
          <label class="label_item">
            <span class="label_color" style="background-color:#<%=label.color%>">
              <input class="label_checkbox mousetrap" type="checkbox" name="<%= label.name %>" data-color="<%=label.color%>">
            </span>
            <span class="label_name"><%= label.name %></span>
          </label>
        <% }); %>
=======
      <div class="label_editor_table">
        <div class="label_editor_row">
          <div class="label_editor__header">
            <input class="form-control label_editor__search" placeholder="filter label"><button class="label_editor__btn">Save &amp; Close</button>
          </div>
        </div>
        <div class="label_editor_row">
          <div class="label_list">
            <% _.each(labels, function(label) { %>
              <label class="label_item">
                <span class="label_color" style="background-color:#<%=label.color%>">
                  <input class="label_checkbox" type="checkbox" name="<%= label.name %>" data-color="<%=label.color%>">
                </span>
                <span class="label_name"><%= label.name %></span>
                </label>
              <% }); %>
            </div>
          </div>
>>>>>>> 95ad5e6a
      </div>
  </script>

{% endblock %}
{% block extrascripts %}
<script>var issueNumber={{ number }};
var repoPath="{{config['ISSUES_REPO_URI']}}"</script>
{%- if config.PRODUCTION %}
<script src="{{ url_for('static', filename='js/issues.min.js') }}"></script>
{% else %}
<script src="{{ url_for('static', filename='js/lib/comments.js') }}"></script>
<script src="{{ url_for('static', filename='js/lib/labels.js') }}"></script>
<script src="{{ url_for('static', filename='js/lib/issues.js') }}"></script>
{%- endif %}
{% endblock %}<|MERGE_RESOLUTION|>--- conflicted
+++ resolved
@@ -93,41 +93,26 @@
   </div>
 
   <script type="text/template" id="label-editor-tmpl">
-<<<<<<< HEAD
-      <div class="label_editor__header">
-        <input class="form-control label_editor__search mousetrap" placeholder="filter label">
-        <button class="label_editor__btn">Save &amp; Close</button>
+    <div class="label_editor_table">
+      <div class="label_editor_row">
+        <div class="label_editor__header">
+          <input class="form-control label_editor__search" placeholder="filter label">
+          <button class="label_editor__btn">Save &amp; Close</button>
+        </div>
       </div>
-      <div class="label_list">
-        <% _.each(labels, function(label) { %>
-          <label class="label_item">
-            <span class="label_color" style="background-color:#<%=label.color%>">
-              <input class="label_checkbox mousetrap" type="checkbox" name="<%= label.name %>" data-color="<%=label.color%>">
-            </span>
-            <span class="label_name"><%= label.name %></span>
-          </label>
-        <% }); %>
-=======
-      <div class="label_editor_table">
-        <div class="label_editor_row">
-          <div class="label_editor__header">
-            <input class="form-control label_editor__search" placeholder="filter label"><button class="label_editor__btn">Save &amp; Close</button>
+      <div class="label_editor_row">
+        <div class="label_list">
+          <% _.each(labels, function(label) { %>
+            <label class="label_item">
+              <span class="label_color" style="background-color:#<%=label.color%>">
+                <input class="label_checkbox" type="checkbox" name="<%= label.name %>" data-color="<%=label.color%>">
+              </span>
+              <span class="label_name"><%= label.name %></span>
+              </label>
+            <% }); %>
           </div>
         </div>
-        <div class="label_editor_row">
-          <div class="label_list">
-            <% _.each(labels, function(label) { %>
-              <label class="label_item">
-                <span class="label_color" style="background-color:#<%=label.color%>">
-                  <input class="label_checkbox" type="checkbox" name="<%= label.name %>" data-color="<%=label.color%>">
-                </span>
-                <span class="label_name"><%= label.name %></span>
-                </label>
-              <% }); %>
-            </div>
-          </div>
->>>>>>> 95ad5e6a
-      </div>
+    </div>
   </script>
 
 {% endblock %}
