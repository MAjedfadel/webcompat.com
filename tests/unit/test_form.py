--- conflicted
+++ resolved
@@ -144,11 +144,7 @@
         metadata_keys = ['browser', 'ua_header', 'reported_with',
                          'extra_labels']
         actual = form.get_metadata(metadata_keys, form_object)
-<<<<<<< HEAD
         expected = '<!-- @browser: Firefox 59.0 -->\n<!-- @ua_header: Mozilla/5.0...Firefox 59.0 -->\n<!-- @reported_with: desktop-reporter -->\n<!-- @extra_labels: type-webrender-enabled -->\n'  # nopep8
-=======
-        expected = u'<!-- @browser: Firefox 59.0 -->\n<!-- @ua_header: Mozilla/5.0...Firefox 59.0 -->\n<!-- @reported_with: desktop-reporter -->\n<!-- @extra_labels: type-webrender-enabled -->\n'  # noqa
->>>>>>> ed9f9fbb
         self.assertEqual(actual, expected)
 
     def test_get_metadata_browser_as_extra(self):
@@ -162,11 +158,7 @@
         metadata_keys = ['browser', 'ua_header', 'reported_with',
                          'extra_labels']
         actual = form.get_metadata(metadata_keys, form_object)
-<<<<<<< HEAD
         expected = '<!-- @browser: Firefox 59.0 -->\n<!-- @ua_header: Mozilla/5.0...Firefox 59.0 -->\n<!-- @reported_with: desktop-reporter -->\n<!-- @extra_labels: browser-focus-geckoview -->\n'  # nopep8
-=======
-        expected = u'<!-- @browser: Firefox 59.0 -->\n<!-- @ua_header: Mozilla/5.0...Firefox 59.0 -->\n<!-- @reported_with: desktop-reporter -->\n<!-- @extra_labels: browser-focus-geckoview -->\n'  # noqa
->>>>>>> ed9f9fbb
         self.assertEqual(actual, expected)
 
     def test_normalize_metadata(self):
@@ -189,30 +181,18 @@
         # even if the data are empty
         form_object = {'foo': 'bar'}
         actual = form.build_formdata(form_object)
-<<<<<<< HEAD
         expected = {'body': '<!-- @browser: None -->\n<!-- @ua_header: None -->\n<!-- @reported_with: None -->\n\n**URL**: None\n\n**Browser / Version**: None\n**Operating System**: None\n**Tested Another Browser**: Unknown\n\n**Problem type**: Unknown\n**Description**: None\n**Steps to Reproduce**:\nNone\n\n\n\n_From [webcompat.com](https://webcompat.com/) with \u2764\ufe0f_', 'title': 'None - unknown'}  # nopep8
-=======
-        expected = {'body': u'<!-- @browser: None -->\n<!-- @ua_header: None -->\n<!-- @reported_with: None -->\n\n**URL**: None\n\n**Browser / Version**: None\n**Operating System**: None\n**Tested Another Browser**: Unknown\n\n**Problem type**: Unknown\n**Description**: None\n**Steps to Reproduce**:\nNone\n\n\n\n_From [webcompat.com](https://webcompat.com/) with \u2764\ufe0f_', 'title': 'None - unknown'}  # noqa
->>>>>>> ed9f9fbb
         self.assertIs(type(actual), dict)
         self.assertEqual(actual, expected)
         # testing for double URL Schemes.
         form_object = {'url': 'http://https://example.com/'}
         actual = form.build_formdata(form_object)
-<<<<<<< HEAD
         expected = {'body': '<!-- @browser: None -->\n<!-- @ua_header: None -->\n<!-- @reported_with: None -->\n\n**URL**: https://example.com/\n\n**Browser / Version**: None\n**Operating System**: None\n**Tested Another Browser**: Unknown\n\n**Problem type**: Unknown\n**Description**: None\n**Steps to Reproduce**:\nNone\n\n\n\n_From [webcompat.com](https://webcompat.com/) with \u2764\ufe0f_', 'title': 'example.com - unknown'}  # nopep8
-=======
-        expected = {'body': u'<!-- @browser: None -->\n<!-- @ua_header: None -->\n<!-- @reported_with: None -->\n\n**URL**: https://example.com/\n\n**Browser / Version**: None\n**Operating System**: None\n**Tested Another Browser**: Unknown\n\n**Problem type**: Unknown\n**Description**: None\n**Steps to Reproduce**:\nNone\n\n\n\n_From [webcompat.com](https://webcompat.com/) with \u2764\ufe0f_', 'title': 'example.com - unknown'}  # noqa
->>>>>>> ed9f9fbb
         self.assertEqual(actual, expected)
         # testing with unicode strings.
         form_object = {'url': '愛'}
         actual = form.build_formdata(form_object)
-<<<<<<< HEAD
         expected = {'body': '<!-- @browser: None -->\n<!-- @ua_header: None -->\n<!-- @reported_with: None -->\n\n**URL**: http://\u611b\n\n**Browser / Version**: None\n**Operating System**: None\n**Tested Another Browser**: Unknown\n\n**Problem type**: Unknown\n**Description**: None\n**Steps to Reproduce**:\nNone\n\n\n\n_From [webcompat.com](https://webcompat.com/) with \u2764\ufe0f_', 'title': '\u611b - unknown'}  # nopep8
-=======
-        expected = {'body': u'<!-- @browser: None -->\n<!-- @ua_header: None -->\n<!-- @reported_with: None -->\n\n**URL**: http://\u611b\n\n**Browser / Version**: None\n**Operating System**: None\n**Tested Another Browser**: Unknown\n\n**Problem type**: Unknown\n**Description**: None\n**Steps to Reproduce**:\nNone\n\n\n\n_From [webcompat.com](https://webcompat.com/) with \u2764\ufe0f_', 'title': u'\u611b - unknown'}  # noqa
->>>>>>> ed9f9fbb
         self.assertEqual(actual, expected)
 
     def test_get_details(self):
@@ -236,24 +216,15 @@
         expected_json_arg = '<details>\n<summary>Browser Configuration</summary>\n<ul>\n  <li>None</li>\n</ul>\n\n</details>'  # noqa
         self.assertEqual(actual_json_arg, expected_json_arg)
         # Test for receiving a string
-<<<<<<< HEAD
         actual_string_arg = form.build_details('cool')
         expected_string_arg = '<details>\n<summary>Browser Configuration</summary>\n<ul>\n  <li>cool</li>\n</ul>\n\n</details>'  # nopep8
-=======
-        actual_string_arg = form.build_details(u'cool')
-        expected_string_arg = '<details>\n<summary>Browser Configuration</summary>\n<ul>\n  <li>cool</li>\n</ul>\n\n</details>'  # noqa
->>>>>>> ed9f9fbb
         self.assertEqual(actual_string_arg, expected_string_arg)
 
     def test_build_details_with_console_logs(self):
         """Expected HTML is returned for a json object with console logs."""
         actual_json_arg = form.build_details(json.dumps(
             {'a': 'b', 'c': False, 'consoleLog': ['console.log(hi)']}))
-<<<<<<< HEAD
         expected_json_arg = '<details>\n<summary>Browser Configuration</summary>\n<ul>\n  <li>a: b</li><li>c: false</li>\n</ul>\n<p>Console Messages:</p>\n<pre>\n[\'console.log(hi)\']\n</pre>\n</details>'  # nopep8
-=======
-        expected_json_arg = '<details>\n<summary>Browser Configuration</summary>\n<ul>\n  <li>a: b</li><li>c: false</li>\n</ul>\n<p>Console Messages:</p>\n<pre>\n[u\'console.log(hi)\']\n</pre>\n</details>'  # noqa
->>>>>>> ed9f9fbb
         self.assertEqual(actual_json_arg, expected_json_arg)
         actual_empty_log_arg = form.build_details(json.dumps(
             {'a': 'b', 'c': False, 'consoleLog': ''}))
