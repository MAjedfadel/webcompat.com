--- conflicted
+++ resolved
@@ -155,17 +155,10 @@
 
     def test_base64_screenshot_uploads(self):
         '''Test that Base64 screenshots return the expected status codes.'''
-<<<<<<< HEAD
-        BASE64_PNG = 'data:image/png;base64,iVBORw0KGgoAAAANSUhEUgAAAAEAAAABCAAAAAA6fptVAAAACklEQVQYV2P4DwABAQEAWk1v8QAAAABJRU5ErkJggg=='  # nopep8
+        BASE64_PNG = 'data:image/png;base64,iVBORw0KGgoAAAANSUhEUgAAAAEAAAABCAAAAAA6fptVAAAACklEQVQYV2P4DwABAQEAWk1v8QAAAABJRU5ErkJggg=='  # noqa
         BASE64_PNG_GARBAGE = 'data:image/png;base64,garbage!'
         BASE64_PNG_GARBAGE2 = 'data:image/png;data:image/png;'
         PILE_OF_POO = '💩'
-=======
-        BASE64_PNG = u'data:image/png;base64,iVBORw0KGgoAAAANSUhEUgAAAAEAAAABCAAAAAA6fptVAAAACklEQVQYV2P4DwABAQEAWk1v8QAAAABJRU5ErkJggg=='  # noqa
-        BASE64_PNG_GARBAGE = u'data:image/png;base64,garbage!'
-        BASE64_PNG_GARBAGE2 = u'data:image/png;data:image/png;'
-        PILE_OF_POO = u'💩'
->>>>>>> ed9f9fbb
 
         for filedata, status_code in (
                 (BASE64_PNG, 201),
