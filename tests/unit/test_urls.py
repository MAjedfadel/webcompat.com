#!/usr/bin/env python
# -*- coding: utf-8 -*-
# This Source Code Form is subject to the terms of the Mozilla Public
# License, v. 2.0. If a copy of the MPL was not distributed with this
# file, You can obtain one at http://mozilla.org/MPL/2.0/.

"""Tests for our URL endpoints."""

import os.path
import re
import sys
import unittest

from mock import patch

# Add webcompat module to import path
sys.path.append(os.path.realpath(os.pardir))
import webcompat  # noqa

# Any request that depends on parsing HTTP Headers (basically anything
# on the index route, will need to include the following: environ_base=headers
headers = {'HTTP_USER_AGENT': ('Mozilla/5.0 (Macintosh; Intel Mac OS X 10.9; '
                               'rv:31.0) Gecko/20100101 Firefox/31.0')}

POST_RESPONSE = {
    'labels': [],
    'number': 1544,
    'title': 'testing-form.example.com - see bug description',
    'state': 'open',
    'body': '<!-- @browser: Firefox 62.0 -->\n<!-- @ua_header: Mozilla/5.0 (Macintosh; Intel Mac OS X 10.13; rv:62.0) Gecko/20100101 Firefox/62.0 -->\n<!-- @reported_with: web -->\n\n**URL**: http://testing-form.example.com/\n\n**Browser / Version**: Firefox 62.0\n**Operating System**: Mac OS X 10.13\n**Tested Another Browser**: Unknown\n\n**Problem type**: Something else\n**Description**: testing form and github response.\n**Steps to Reproduce**:\n\n\n\n\n_From [webcompat.com](https://webcompat.com/) with \u2764\ufe0f_',   # noqa
    'updated_at': '2018-06-14T22:50:31Z',
    'milestone': None,
    'created_at': '2018-06-14T22:50:31Z', }


class TestURLs(unittest.TestCase):
    """Test for routes in the the project."""

    def setUp(self):
        """Set up the tests."""
        webcompat.app.config['TESTING'] = True
        self.app = webcompat.app.test_client()

    def tearDown(self):
        """Tear down the tests."""
        pass

    def test_home(self):
        """Test that the home page exists."""
        rv = self.app.get('/', environ_base=headers)
        self.assertEqual(rv.status_code, 200)

    def test_new_issue(self):
        """Test that /issues/new exists."""
        rv = self.app.get('/issues/new', environ_base=headers)
        self.assertEqual(rv.status_code, 200)

    @patch('webcompat.views.report_issue')
    def test_successful_post_new_issue(self, mock_proxy):
        """Test that post is working on /issues/new."""
        mock_proxy.return_value = POST_RESPONSE
        rv = self.app.post(
            '/issues/new',
            content_type='multipart/form-data',
            environ_base=headers,
            data=dict(
                browser='Firefox Mobile 45.0',
                description='testing 2971',
                os='macos',
                problem_category='yada',
                submit_type='github-proxy-report',
                url='http://testing.example.org',
                username='yeeha'))
        self.assertEqual(rv.status_code, 302)
        self.assertEqual(
            rv.headers['Location'], 'http://localhost/issues/1544')
        self.assertTrue(
            b'<a href="/issues/1544">/issues/1544</a>' in rv.data)

    @patch('webcompat.issues.proxy_request')
    def test_fail_post_new_issue(self, mock_proxy):
        """Test that post is not working on /issues/new.

        It will fail with a 400 because the URL is missing.
        """
        rv = self.app.post(
            '/issues/new',
            environ_base=headers,
            content_type='multipart/form-data',
            data=dict(
                browser='Firefox Mobile 45.0',
                description='http POST will fail.',
                os='macOS',
                problem_category='what',
                submit_type='github-proxy-report',
                username='PunkCat',))
        self.assertEqual(rv.status_code, 400)

    def test_about(self):
        """Test that /about exists."""
        rv = self.app.get('/about')
        self.assertEqual(rv.status_code, 200)

    def test_privacy(self):
        """Test that /privacy exists."""
        rv = self.app.get('/privacy')
        self.assertEqual(rv.status_code, 200)

    def test_contributors(self):
        """Test that /contributors exists."""
        rv = self.app.get('/contributors')
        self.assertEqual(rv.status_code, 200)

    def test_contributors_report_bug(self):
        """Test that /contributors/report-bug exists."""
        rv = self.app.get('/contributors/report-bug')
        self.assertEqual(rv.status_code, 200)

    def test_contributors_diagnose_bug(self):
        """Test that /contributors/diagnose-bug exists."""
        rv = self.app.get('/contributors/diagnose-bug')
        self.assertEqual(rv.status_code, 200)

    def test_contributors_reproduce_bug(self):
        """Test that /contributors/reproduce-bug exists."""
        rv = self.app.get('/contributors/reproduce-bug')
        self.assertEqual(rv.status_code, 200)

    def test_contributors_site_outreach(self):
        """Test that /contributors/site-outreach exists."""
        rv = self.app.get('/contributors/site-outreach')
        self.assertEqual(rv.status_code, 200)

    def test_contributors_build_tools(self):
        """Test that /contributors/build-tools exists."""
        rv = self.app.get('/contributors/build-tools')
        self.assertEqual(rv.status_code, 200)

    def test_contributors_web_research(self):
        """Test that /contributors/web-platform-research exists."""
        rv = self.app.get('/contributors/web-platform-research')
        self.assertEqual(rv.status_code, 200)

    def test_contributors_events(self):
        """Test that /contributors/organize-webcompat-events exists."""
        rv = self.app.get('/contributors/organize-webcompat-events')
        self.assertEqual(rv.status_code, 200)

    def test_contact(self):
        """Test that /contact exists."""
        rv = self.app.get('/contact')
        self.assertEqual(rv.status_code, 200)

    def test_activity_page_401_if_not_logged_in(self):
        """Test that asks user to log in before displaying activity."""
        rv = self.app.get('/me')
        self.assertEqual(rv.status_code, 401)

    def test_issue_int(self):
        """Test if issues are really integer.

        * an issue only displays if <number> is an integer
        * /issues/<number> exists, and does not redirect.
        """
        rv = self.app.get('/issues/3')
        self.assertEqual(rv.status_code, 200)
        self.assertNotEqual(rv.status_code, 404)
        rv = self.app.get('/issues/three')
        self.assertEqual(rv.status_code, 404)
        self.assertNotEqual(rv.status_code, 200)

    def test_issue_redirect(self):
        """Test that the /issues/<number> exists, and does not redirect."""
        rv = self.app.get('/issues/3')
        self.assertEqual(rv.status_code, 200)
        self.assertNotEqual(rv.status_code, 307)

    def test_issues_list_page(self):
        """Test that the /issues route gets 200 and does not redirect."""
        rv = self.app.get('/issues')
        self.assertEqual(rv.status_code, 200)
        self.assertNotEqual(rv.status_code, 307)

    def test_csp_report_uri(self):
        """Test POST to /csp-report w/ correct content-type returns 204."""
        headers = {'Content-Type': 'application/csp-report'}
        rv = self.app.post('/csp-report', headers=headers)
        self.assertEqual(rv.status_code, 204)

    def test_csp_report_uri_bad_content_type(self):
        """Test POST w/ wrong content-type to /csp-report returns 400."""
        headers = {'Content-Type': 'application/json'}
        rv = self.app.post('/csp-report', headers=headers)
        self.assertNotEqual(rv.status_code, 204)
        self.assertEqual(rv.status_code, 400)

    def test_tools_cssfixme(self):
        """Test that the /tools/cssfixme route gets 410."""
        rv = self.app.get('/tools/cssfixme')
        self.assertEqual(rv.status_code, 410)

    def test_rate_limit(self):
        """Rate Limit URI sends 410 Gone."""
        rv = self.app.get('/rate_limit')
        self.assertEqual(rv.status_code, 410)

    def test_missing_parameters_for_new_issue(self):
        """Send 400 to POST on /issues/new with missing parameters."""
        rv = self.app.post('/issues/new',
                           content_type='multipart/form-data',
                           data=dict(url='foo'))
        self.assertEqual(rv.status_code, 400)

    def test_new_issue_should_not_crash(self):
        """/issues/new POST exit with 400 if missing parameters."""
        data = {'problem_category': 'mobile_site_bug',
                'description': 'foo',
                'submit_type': 'github-proxy-report',
                'url': 'http://example.com',
                'os': 'Foobar',
                'browser': 'BarFoo'}
        rv = self.app.post('/issues/new',
                           content_type='multipart/form-data',
                           data=data)
        self.assertEqual(rv.status_code, 400)

    def test_dashboard_triage(self):
        """Request to /dashboard/triage should be 308."""
        rv = self.app.get('/dashboard/triage')
<<<<<<< HEAD
        self.assertEqual(rv.status_code, 200)
        self.assertTrue(b'<h1><a href="/">Webcompat.com</a> // Triage Dashboard</h1>' in rv.data)  # noqa
        self.assertTrue('text/html' in rv.content_type)
=======
        self.assertEqual(rv.status_code, 308)
>>>>>>> 7b1cf822

    def test_dashboard_route(self):
        """Request to /dashboard should be 308."""
        rv = self.app.get('/dashboard')
<<<<<<< HEAD
        content_test = b'Dashboards' in rv.data
        self.assertEqual(rv.status_code, 200)
        self.assertTrue(content_test)
=======
        self.assertEqual(rv.status_code, 308)
>>>>>>> 7b1cf822

    def test_webhooks_route(self):
        """Request to /webhooks/labeler should be 401.

        Without identification it sends a 401.
        It also proves the route exists.
        """
        rv = self.app.post('/webhooks/labeler')
        content_test = b'Nothing to see here' in rv.data
        self.assertEqual(rv.status_code, 401)
        self.assertTrue('text/plain' in rv.content_type)
        self.assertTrue(content_test)

    def test_extracted_ga_params_end_up_as_inline_js(self):
        """Extract GA params (utm_foo) information of POST form request.

        We also test that the nonce in the CSP matches the nonce in the
        inline style.
        """
        nonce_re = r'(?:nonce\-)(?P<nonce>[a-z0-9]+)'
        json_data = {
            'user_agent': 'BurgerJSON',
            'utm_source': 'mcdonalds',
            'utm_campaign': 'the mcrib is back'
        }
        rv = self.app.post(
            '/issues/new?url=http://example.net/&src=web&label=type-stylo',
            headers=headers, json=json_data)
        self.assertEqual(rv.status_code, 200)
        # do we have a nonce-hash in our CSP?
        self.assertIn('nonce-', rv.headers['Content-Security-Policy'])
        # do we have a <script nonce=hash> in our response body?
        self.assertIn(b'<script nonce=', rv.data)
        # parse out the nonce from CSP, and verify it matches the one in the
        # response body
        nonce = re.search(
            nonce_re, rv.headers['Content-Security-Policy']).group('nonce')
        self.assertIn(nonce.encode('utf-8'), rv.data)

    def test_missing_ga_params_results_in_no_inline_ga_js(self):
        """Test that we don't render inline ga JS if we're missing
        one of the two utm_foo params.
        """
        nonce_re = r'(?:nonce\-)(?P<nonce>[a-z0-9]+)'
        json_data = {
            'user_agent': 'BurgerJSON',
            'utm_campaign': 'the mcrib is back'
        }
        rv = self.app.post(
            '/issues/new?url=http://example.net/&src=web&label=type-stylo',
            headers=headers, json=json_data)
        self.assertEqual(rv.status_code, 200)
        # do we have a nonce-hash in our CSP?
        self.assertIn('nonce-', rv.headers['Content-Security-Policy'])
        # do we have a <script nonce=hash> in our response body?
        self.assertNotIn(b'<script nonce=', rv.data)
        # parse out the nonce from CSP, and verify it matches the one in the
        # response body
        nonce = re.search(
            nonce_re, rv.headers['Content-Security-Policy']).group('nonce')
        self.assertNotIn(nonce.encode('utf-8'), rv.data)
        # test with only the other utm_ param
        json_data = {
            'user_agent': 'BurgerJSON',
            'utm_source': 'the mcrib is back'
        }
        rv = self.app.post(
            '/issues/new?url=http://example.net/&src=web&label=type-stylo',
            headers=headers, json=json_data)
        self.assertEqual(rv.status_code, 200)
        # do we not have a <script nonce=hash> in our response body?
        self.assertNotIn(b'<script nonce=', rv.data)
        # test with no utm_ param
        json_data = {
            'user_agent': 'BurgerJSON',
        }
        rv = self.app.post(
            '/issues/new?url=http://example.net/&src=web&label=type-stylo',
            headers=headers, json=json_data)
        self.assertEqual(rv.status_code, 200)
        # do we not have a <script nonce=hash> in our response body?
        self.assertNotIn(b'<script nonce=', rv.data)


if __name__ == '__main__':
    unittest.main()<|MERGE_RESOLUTION|>--- conflicted
+++ resolved
@@ -227,24 +227,12 @@
     def test_dashboard_triage(self):
         """Request to /dashboard/triage should be 308."""
         rv = self.app.get('/dashboard/triage')
-<<<<<<< HEAD
-        self.assertEqual(rv.status_code, 200)
-        self.assertTrue(b'<h1><a href="/">Webcompat.com</a> // Triage Dashboard</h1>' in rv.data)  # noqa
-        self.assertTrue('text/html' in rv.content_type)
-=======
         self.assertEqual(rv.status_code, 308)
->>>>>>> 7b1cf822
 
     def test_dashboard_route(self):
         """Request to /dashboard should be 308."""
         rv = self.app.get('/dashboard')
-<<<<<<< HEAD
-        content_test = b'Dashboards' in rv.data
-        self.assertEqual(rv.status_code, 200)
-        self.assertTrue(content_test)
-=======
         self.assertEqual(rv.status_code, 308)
->>>>>>> 7b1cf822
 
     def test_webhooks_route(self):
         """Request to /webhooks/labeler should be 401.
