/* This Source Code Form is subject to the terms of the Mozilla Public
 * License, v. 2.0. If a copy of the MPL was not distributed with this
 * file, You can obtain one at http://mozilla.org/MPL/2.0/. */

module.exports = function(grunt) {
  grunt.config('uglify', {
<<<<<<< HEAD
    options: {
      banner: '<%= banner %>',
      mangle: false
    },
    dist: {
      src: '<%= concat.dist.dest %>',
      dest: '<%= jsPath %>/<%= pkg.name %>.min.js'
    },
    issues: {
      src: '<%= concat.issues.dest %>',
      dest: '<%= jsPath %>/issues.min.js'
    },
    issueList: {
      src: '<%= concat.issueList.dest %>',
      dest: '<%= jsPath %>/issue-list.min.js'
    },
    userActivity: {
      src: '<%= concat.userActivity.dest %>',
      dest: '<%= jsPath %>/user-activity.min.js'
    },
    diagnose: {
      src: '<%= concat.diagnose.dest %>',
      dest: '<%= jsPath %>/diagnose.min.js'
    }
  });
=======
      options: {
        banner: '<%= banner %>',
        mangle: false
      },
      dist: {
        src: '<%= concat.dist.dest %>',
        dest: '<%= jsPath %>/<%= pkg.name %>.min.js'
      },
      issues: {
        src: '<%= concat.issues.dest %>',
        dest: '<%= jsPath %>/issues.min.js'
      },
      issueList: {
        src: '<%= concat.issueList.dest %>',
        dest: '<%= jsPath %>/issue-list.min.js'
      },
      userActivity: {
        src: '<%= concat.userActivity.dest %>',
        dest: '<%= jsPath %>/user-activity.min.js'
      },
      diagnose: {
        src: '<%= concat.diagnose.dest %>',
        dest: '<%= jsPath %>/diagnose.min.js'
      },
      cssFixmeLibs: {
        src: '<%= concat.cssFixmeLibs.dest %>',
        dest: '<%= jsPath %>/cssfixme.min.js'
      }
   });
>>>>>>> b2815466
};<|MERGE_RESOLUTION|>--- conflicted
+++ resolved
@@ -4,7 +4,6 @@
 
 module.exports = function(grunt) {
   grunt.config('uglify', {
-<<<<<<< HEAD
     options: {
       banner: '<%= banner %>',
       mangle: false
@@ -28,37 +27,10 @@
     diagnose: {
       src: '<%= concat.diagnose.dest %>',
       dest: '<%= jsPath %>/diagnose.min.js'
+    },
+    cssFixmeLibs: {
+      src: '<%= concat.cssFixmeLibs.dest %>',
+      dest: '<%= jsPath %>/cssfixme.min.js'
     }
   });
-=======
-      options: {
-        banner: '<%= banner %>',
-        mangle: false
-      },
-      dist: {
-        src: '<%= concat.dist.dest %>',
-        dest: '<%= jsPath %>/<%= pkg.name %>.min.js'
-      },
-      issues: {
-        src: '<%= concat.issues.dest %>',
-        dest: '<%= jsPath %>/issues.min.js'
-      },
-      issueList: {
-        src: '<%= concat.issueList.dest %>',
-        dest: '<%= jsPath %>/issue-list.min.js'
-      },
-      userActivity: {
-        src: '<%= concat.userActivity.dest %>',
-        dest: '<%= jsPath %>/user-activity.min.js'
-      },
-      diagnose: {
-        src: '<%= concat.diagnose.dest %>',
-        dest: '<%= jsPath %>/diagnose.min.js'
-      },
-      cssFixmeLibs: {
-        src: '<%= concat.cssFixmeLibs.dest %>',
-        dest: '<%= jsPath %>/cssfixme.min.js'
-      }
-   });
->>>>>>> b2815466
 };