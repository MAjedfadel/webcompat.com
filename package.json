{
  "title": "webcompat.com",
  "name": "webcompat",
  "description": "The webcompat.com is a tool to gather web compatibility bugs, inform the community and help to fix the web.",
  "author": {
    "name": "The fine folks who contribute to webcompat.com",
    "url": "http://webcompat.com"
  },
  "repository": {
    "type": "git",
    "url": "https://github.com/webcompat/webcompat.com.git"
  },
  "engines": {
    "node": ">= 10.13.0"
  },
  "dependencies": {
    "amd-to-commonjs-codemod": "^1.2.0",
    "cssrecipes-custom-media-queries": "0.3.0",
    "cssrecipes-defaults": "^0.5.0",
    "cssrecipes-grid": "^1.0.0",
    "cssrecipes-reset": "^0.5.0",
    "cssrecipes-utils": "^0.6.2",
    "suitcss-utils-align": "^1.0.0",
    "suitcss-utils-display": "^1.0.2",
    "yargs": "^13.1.0"
  },
  "devDependencies": {
<<<<<<< HEAD
    "eslint": "^6.1.0",
    "eslint-config-prettier": "^5.0.0",
=======
    "eslint": "^5.6.1",
    "eslint-config-prettier": "^6.0.0",
>>>>>>> 822c52b9
    "eslint-plugin-prettier": "^3.0.0",
    "grunt": "^1.0.3",
    "grunt-check-dependencies": "^1.0.0",
    "grunt-cli": "^1.2.0",
    "grunt-contrib-concat": "^1.0.0",
    "grunt-contrib-cssmin": "^3.0.0",
    "grunt-contrib-imagemin": "^3.1.0",
    "grunt-contrib-jst": "^1.0.0",
    "grunt-contrib-uglify": "^4.0.0",
    "grunt-contrib-watch": "^1.1.0",
    "grunt-postcss": "^0.9.0",
    "husky": "^2.0.0",
    "intern": "4.4.3",
    "leadfoot": "1.7.6",
    "lint-staged": "^8.0.4",
    "load-grunt-tasks": "^5.0.0",
    "postcss": "^7.0.13",
    "postcss-browser-reporter": "^0.6.0",
    "postcss-cssnext": "^3.1.0",
    "postcss-import": "^12.0.0",
    "postcss-reporter": "^6.0.0",
    "postcss-url": "^8.0.0",
    "stylelint": "^10.0.0",
    "prettier": "1.18.0",
    "stylelint-config-standard": "^18.0.0",
    "stylelint-order": "^3.0.0",
    "svg-sprite-generator": "0.0.7",
    "svgo": "^1.1.1"
  },
  "scripts": {
    "setup": "npm run virtualenv && npm install && npm run config",
    "watch": "grunt watch",
    "build": "grunt",
    "build:svg": "npm run build:svg:clean-svg && npm run build:svg:svg-sprite && rm -rf ./webcompat/static/img/svg/tmp",
    "build:svg:clean-svg": "svgo -f ./webcompat/static/img/svg/icons -o ./webcompat/static/img/svg/tmp",
    "build:svg:svg-sprite": "svg-sprite-generate -d ./webcompat/static/img/svg/tmp -o ./webcompat/static/img/svg/sprite.svg",
    "jst": "grunt jst",
    "lint": "npm run lint:js && npm run lint:css",
    "lint:js": "npx eslint ./Gruntfile.js ./tests ./grunt-tasks ./webcompat/static/js/lib",
    "lint:css": "npx stylelint './webcompat/static/css/src/**/*.css' './webcompat/static/css/webcompat.dev.css'",
    "lint:fix": "npm run lint:fix:js && npm run lint:fix:css",
    "lint:fix:js": "npx eslint --fix ./Gruntfile.js ./tests ./grunt-tasks ./webcompat/static/js/lib",
    "lint:fix:css": "npx stylelint './webcompat/static/css/src/**/*.css' './webcompat/static/css/webcompat.dev.css' --fix",
    "imagemin": "grunt imagemin",
    "prestart": "npm run build",
    "start": "source env/bin/activate || . env/bin/activate && python run.py",
    "start:test": "npm run build && source env/bin/activate || . env/bin/activate && python run.py -t",
    "virtualenv": "pip2 install virtualenv && virtualenv -p python2.7 env && source env/bin/activate || . env/bin/activate && npm run pip",
    "pip": "pip2 install -r config/requirements-dev.txt",
    "config": "cp config/secrets.py.example config/secrets.py",
    "project-update": "pip2 install --upgrade pip && npm update",
    "precommit": "lint-staged",
    "test": "npm run test:js && npm run test:python",
    "test:js": "node ./tests/functional/_intern.js",
    "test:python": "nosetests"
  },
  "husky": {
    "hooks": {
      "pre-commit": "lint-staged"
    }
  },
  "lint-staged": {
    "*.js": [
      "npx eslint ./Gruntfile.js ./tests ./grunt-tasks ./webcompat/static/js/lib",
      "git add"
    ],
    "*.css": [
      "npx stylelint './webcompat/static/css/src/**/*.css' './webcompat/static/css/webcompat.dev.css'",
      "git add"
    ]
  },
  "license": "MPL-2.0"
}<|MERGE_RESOLUTION|>--- conflicted
+++ resolved
@@ -25,13 +25,8 @@
     "yargs": "^13.1.0"
   },
   "devDependencies": {
-<<<<<<< HEAD
     "eslint": "^6.1.0",
-    "eslint-config-prettier": "^5.0.0",
-=======
-    "eslint": "^5.6.1",
     "eslint-config-prettier": "^6.0.0",
->>>>>>> 822c52b9
     "eslint-plugin-prettier": "^3.0.0",
     "grunt": "^1.0.3",
     "grunt-check-dependencies": "^1.0.0",
