{
  "title": "webcompat.com",
  "name": "webcompat",
  "description": "The webcompat.com is a tool to gather web compatibility bugs, inform the community and help to fix the web.",
  "author": {
    "name": "The fine folks who contribute to webcompat.com",
    "url": "http://webcompat.com"
  },
  "repository": {
    "type": "git",
    "url": "https://github.com/webcompat/webcompat.com.git"
  },
  "engines": {
    "node": ">= 10.13.0"
  },
  "dependencies": {
    "amd-to-commonjs-codemod": "^1.2.0",
    "cssrecipes-custom-media-queries": "0.3.0",
    "cssrecipes-defaults": "^0.5.0",
    "cssrecipes-grid": "^1.0.0",
    "cssrecipes-reset": "^0.5.0",
    "cssrecipes-utils": "^0.6.2",
    "suitcss-utils-align": "^1.0.0",
    "suitcss-utils-display": "^1.0.2",
    "yargs": "15.3.1"
  },
  "devDependencies": {
<<<<<<< HEAD
    "@babel/core": "^7.10.2",
    "@babel/preset-env": "^7.10.2",
    "@babel/register": "^7.10.1",
    "babel-loader": "^8.1.0",
    "css-loader": "^3.5.3",
    "ejs-loader": "^0.3.6",
    "eslint": "^6.1.0",
=======
    "eslint": "^7.1.0",
>>>>>>> 956377ff
    "eslint-config-prettier": "^6.0.0",
    "eslint-plugin-prettier": "^3.0.0",
    "file-loader": "^6.0.0",
    "grunt": "1.1.0",
    "grunt-check-dependencies": "^1.0.0",
    "grunt-cli": "^1.2.0",
    "grunt-contrib-concat": "^1.0.0",
    "grunt-contrib-cssmin": "^3.0.0",
    "grunt-contrib-imagemin": "^4.0.0",
    "grunt-contrib-jst": "^1.0.0",
    "grunt-contrib-uglify": "^4.0.0",
    "grunt-contrib-watch": "^1.1.0",
    "grunt-postcss": "^0.9.0",
    "husky": "^4.0.2",
    "imagemin-webpack-plugin": "^2.4.2",
    "intern": "^4.8.4",
    "leadfoot": "1.7.6",
    "lint-staged": "^10.0.8",
    "load-grunt-tasks": "^5.0.0",
    "mini-css-extract-plugin": "^0.9.0",
    "optimize-css-assets-webpack-plugin": "^5.0.3",
    "postcss": "^7.0.13",
    "postcss-browser-reporter": "^0.6.0",
    "postcss-cssnext": "^3.1.0",
    "postcss-import": "^12.0.0",
    "postcss-loader": "^3.0.0",
    "postcss-preset-env": "^6.7.0",
    "postcss-reporter": "^6.0.0",
    "postcss-url": "^8.0.0",
    "prettier": "2.0.5",
    "sinon": "^9.0.1",
    "stylelint": "^13.1.0",
    "stylelint-config-standard": "^20.0.0",
    "stylelint-order": "^4.0.0",
    "svg-sprite-generator": "0.0.7",
    "svgo": "^1.1.1",
    "terser-webpack-plugin": "^3.0.2",
    "webpack": "^4.43.0",
    "webpack-cli": "^3.3.11",
    "webpack-merge": "^4.2.2"
  },
  "scripts": {
    "setup": "npm run virtualenv && npm install",
    "build": "webpack --config ./webpack/webpack.dev.js",
    "build:svg": "npm run build:svg:clean-svg && npm run build:svg:svg-sprite && rm -rf ./webcompat/static/img/svg/tmp",
    "build:svg:clean-svg": "svgo -f ./webcompat/static/img/svg/icons -o ./webcompat/static/img/svg/tmp",
    "build:svg:svg-sprite": "svg-sprite-generate -d ./webcompat/static/img/svg/tmp -o ./webcompat/static/img/svg/sprite.svg",
    "jst": "grunt jst",
    "lint": "npm run lint:js && npm run lint:css && npm run lint:python",
    "lint:python": "pycodestyle --ignore=E402,W504 webcompat/ tests/ config/",
    "lint:js": "npx eslint ./webpack ./tests ./webcompat/static/js/lib",
    "lint:css": "npx stylelint './webcompat/static/css/src/**/*.css' './webcompat/static/css/webcompat.dev.css'",
    "lint:fix": "npm run lint:fix:js && npm run lint:fix:css",
    "lint:fix:js": "npx eslint --fix ./webpack ./tests ./webcompat/static/js/lib",
    "lint:fix:css": "npx stylelint './webcompat/static/css/src/**/*.css' './webcompat/static/css/webcompat.dev.css' --fix",
    "imagemin": "grunt imagemin",
    "prestart": "npm run build",
    "start": "source env/bin/activate || . env/bin/activate && flask run",
    "start:test": "npm run build && source env/bin/activate || . env/bin/activate && python run.py -t",
    "virtualenv": "python3 -m venv env && source env/bin/activate || . env/bin/activate && npm run pip",
    "pip": "pip install -r config/requirements-dev.txt",
    "project-update": "pip install --upgrade pip && npm update",
    "test": "npm run test:js && npm run test:python",
    "test:js": "npx intern",
    "test:unit-js": "intern config=./webcompat/static/js/lib/wizard/tests/intern.json",
    "test:python": "pip install -e . && pytest",
    "dev": "webpack --config ./webpack/webpack.dev.js --watch",
    "prod": "webpack --config ./webpack/webpack.prod.js && npm run prod:es5",
    "prod:es5": "webpack --config ./webpack/webpack.prod.js --env.es5"
  },
  "husky": {
    "hooks": {
      "pre-commit": "lint-staged"
    }
  },
  "lint-staged": {
    "*.js": [
      "npx eslint ./webpack ./tests ./webcompat/static/js/lib",
      "git add"
    ],
    "*.css": [
      "npx stylelint './webcompat/static/css/src/**/*.css' './webcompat/static/css/webcompat.dev.css'",
      "git add"
    ]
  },
  "license": "MPL-2.0"
}<|MERGE_RESOLUTION|>--- conflicted
+++ resolved
@@ -25,17 +25,13 @@
     "yargs": "15.3.1"
   },
   "devDependencies": {
-<<<<<<< HEAD
     "@babel/core": "^7.10.2",
     "@babel/preset-env": "^7.10.2",
     "@babel/register": "^7.10.1",
     "babel-loader": "^8.1.0",
     "css-loader": "^3.5.3",
     "ejs-loader": "^0.3.6",
-    "eslint": "^6.1.0",
-=======
     "eslint": "^7.1.0",
->>>>>>> 956377ff
     "eslint-config-prettier": "^6.0.0",
     "eslint-plugin-prettier": "^3.0.0",
     "file-loader": "^6.0.0",
